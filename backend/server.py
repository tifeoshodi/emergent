from __future__ import annotations

import logging
import os
import shutil
import uuid
import sys
import types
from datetime import datetime, timedelta
from enum import Enum
from pathlib import Path
from typing import Dict, List, Optional

from document_parser import parse_document as ocr_parse_document
from dotenv import load_dotenv
from fastapi import (
    APIRouter,
    Depends,
    FastAPI,
    File,
    Form,
    Header,
    HTTPException,
    UploadFile,
)
from fastapi.responses import FileResponse
from motor.motor_asyncio import AsyncIOMotorClient
from pydantic import BaseModel, Field
from typing import List, Optional, Dict
from collections import deque
from pymongo.client_session import ClientSession
from starlette.middleware.cors import CORSMiddleware
from backend.dependency_suggester import (
    DependencySuggestion,
    MinimalTask,
    propose_dependencies,
)
from typing import List, Optional, Dict, Any
import uuid
from datetime import datetime, timedelta, date
from enum import Enum
import shutil

if __name__ not in sys.modules:
    m = types.ModuleType(__name__)
    sys.modules[__name__] = m
    m.__dict__.update(globals())
ROOT_DIR = Path(__file__).parent
load_dotenv(ROOT_DIR / ".env")

# MongoDB connection
mongo_url = os.environ.get("MONGO_URL", "mongodb://localhost:27017")
client = AsyncIOMotorClient(
    mongo_url,
    serverSelectionTimeoutMS=5_000,  # 5 s DNS / cluster resolution
    connectTimeoutMS=5_000,  # 5 s socket connect
)
# fail fast during startup (optional but recommended)
# await client.admin.command("ping")
db = client[
    os.environ.get("DB_NAME", "pmfusion_db")
]  # Create the main app without a prefix
app = FastAPI()

# Create a router with the /api prefix
api_router = APIRouter(prefix="/api")


# Root endpoint for API health check
@api_router.get("/")
async def api_health():
    return {"status": "ok", "message": "EPC Project Management API is running"}


async def get_current_user(x_user_id: str = Header(..., alias="X-User-ID")) -> User:
    user = await db.users.find_one({"id": x_user_id})
    if not user:
        raise HTTPException(status_code=401, detail="Invalid user")
    return User(**user)


async def send_notification(
    document: "Document", message: str, user_id: Optional[str] = None
):
    """Store a document-related notification for later retrieval."""
    note = Notification(document_id=document.id, message=message, user_id=user_id)
    await db.notifications.insert_one(note.dict())
    logger.info(message)


async def get_discipline_scope(
    current_user: User = Depends(get_current_user),
) -> dict:
    """Return a query filter enforcing the current user's discipline."""
    if not current_user.discipline:
        raise HTTPException(status_code=403, detail="User has no discipline assigned")
    return {"discipline": current_user.discipline}


# Enums
class TaskStatus(str, Enum):
    TODO = "todo"
    IN_PROGRESS = "in_progress"
    REVIEW = "review"
    DONE = "done"


class TaskPriority(str, Enum):
    LOW = "low"
    MEDIUM = "medium"
    HIGH = "high"
    CRITICAL = "critical"


class UserRole(str, Enum):
    PROJECT_MANAGER = "project_manager"
    ENGINEERING_MANAGER = "engineering_manager"
    CONTRACTOR = "contractor"
    SENIOR_ENGINEER_1 = "senior_engineer_1"
    SENIOR_ENGINEER_2 = "senior_engineer_2"
    INTERMEDIATE_ENGINEER = "intermediate_engineer"
    JUNIOR_ENGINEER = "junior_engineer"


class ProjectStatus(str, Enum):
    PLANNING = "planning"
    ACTIVE = "active"
    ON_HOLD = "on_hold"
    COMPLETED = "completed"
    CANCELLED = "cancelled"


class SprintStatus(str, Enum):
    PLANNING = "planning"
    ACTIVE = "active"
    COMPLETED = "completed"
    CANCELLED = "cancelled"


class EpicStatus(str, Enum):
    BACKLOG = "backlog"
    IN_PROGRESS = "in_progress"
    DONE = "done"
    CANCELLED = "cancelled"


class DocumentStatus(str, Enum):
    DRAFT = "draft"
    UNDER_REVIEW = "under_review"
    APPROVED = "approved"
    SUPERSEDED = "superseded"
    ARCHIVED = "archived"


class DocumentReviewStep(str, Enum):
    DIC = "dic"  # Discipline Internal Check
    IDC = "idc"  # Inter Discipline Check
    DCC = "dcc"  # Document Control Centre / Client Feedback & Approval


class DocumentCategory(str, Enum):
    ENGINEERING_DRAWING = "engineering_drawing"
    PIPING_DRAWING = "piping_drawing"
    ELECTRICAL_DRAWING = "electrical_drawing"
    INSTRUMENT_DRAWING = "instrument_drawing"
    TECHNICAL_SPECIFICATION = "technical_specification"
    PROJECT_REPORT = "project_report"
    SAFETY_DOCUMENT = "safety_document"
    COMPLIANCE_DOCUMENT = "compliance_document"
    MEETING_MINUTES = "meeting_minutes"
    VENDOR_DOCUMENT = "vendor_document"
    AS_BUILT_DOCUMENT = "as_built_document"
    PROCEDURE = "procedure"
    MANUAL = "manual"
    CERTIFICATE = "certificate"
    OTHER = "other"


# Models
class User(BaseModel):
    id: str = Field(default_factory=lambda: str(uuid.uuid4()))
    name: str
    email: str
    role: UserRole
    discipline: Optional[str] = None  # e.g., "Mechanical", "Electrical", "Process"
    hourly_rate: Optional[float] = None  # For resource costing
    availability: Optional[float] = 1.0  # 0.0 to 1.0, default full availability
    created_at: datetime = Field(default_factory=datetime.utcnow)


class UserCreate(BaseModel):
    name: str
    email: str
    role: UserRole
    discipline: Optional[str] = None
    hourly_rate: Optional[float] = None
    availability: Optional[float] = 1.0


class Discipline(BaseModel):
    id: str = Field(default_factory=lambda: str(uuid.uuid4()))
    name: str
    members: List[str] = []


class DisciplineCreate(BaseModel):
    name: str


class Project(BaseModel):
    id: str = Field(default_factory=lambda: str(uuid.uuid4()))
    name: str
    description: str
    status: ProjectStatus
    start_date: datetime
    end_date: Optional[datetime] = None
    project_manager_id: str
    created_by: str
    created_at: datetime = Field(default_factory=datetime.utcnow)
    updated_at: datetime = Field(default_factory=datetime.utcnow)


class ProjectCreate(BaseModel):
    name: str
    description: str
    start_date: datetime
    end_date: Optional[datetime] = None
    project_manager_id: str


class Epic(BaseModel):
    id: str = Field(default_factory=lambda: str(uuid.uuid4()))
    title: str
    description: str
    status: EpicStatus = EpicStatus.BACKLOG
    project_id: str
    created_by: str
    assigned_to: Optional[str] = None  # Epic owner
    start_date: Optional[datetime] = None
    end_date: Optional[datetime] = None
    story_points: Optional[int] = None
    priority: TaskPriority = TaskPriority.MEDIUM
    labels: List[str] = []
    created_at: datetime = Field(default_factory=datetime.utcnow)
    updated_at: datetime = Field(default_factory=datetime.utcnow)


class EpicCreate(BaseModel):
    title: str
    description: str
    project_id: str
    assigned_to: Optional[str] = None
    start_date: Optional[datetime] = None
    end_date: Optional[datetime] = None
    story_points: Optional[int] = None
    priority: TaskPriority = TaskPriority.MEDIUM
    labels: List[str] = []


class Sprint(BaseModel):
    id: str = Field(default_factory=lambda: str(uuid.uuid4()))
    name: str
    description: str
    status: SprintStatus = SprintStatus.PLANNING
    project_id: str
    start_date: datetime
    end_date: datetime
    goal: Optional[str] = None
    created_by: str
    capacity_hours: Optional[float] = None  # Total team capacity for sprint
    velocity_target: Optional[int] = None  # Target story points
    created_at: datetime = Field(default_factory=datetime.utcnow)
    updated_at: datetime = Field(default_factory=datetime.utcnow)


class SprintCreate(BaseModel):
    name: str
    description: str
    project_id: str
    start_date: datetime
    end_date: datetime
    goal: Optional[str] = None
    capacity_hours: Optional[float] = None
    velocity_target: Optional[int] = None


class DocumentBase(BaseModel):
    title: str
    description: str
    category: DocumentCategory
    project_id: Optional[str] = None  # Associated project
    task_id: Optional[str] = None  # Associated task
    file_name: str
    file_size: int  # Size in bytes
    file_type: str  # MIME type
    file_path: str  # Storage path
    version: str = "1.0"
    revision: Optional[str] = None
    discipline: Optional[str] = None  # Engineering discipline
    document_number: Optional[str] = None  # Unique document identifier
    review_step: DocumentReviewStep = DocumentReviewStep.DIC
    dic_completed_at: Optional[datetime] = None
    idc_completed_at: Optional[datetime] = None
    dcc_completed_at: Optional[datetime] = None
    tags: List[str] = []
    is_confidential: bool = False
    expiry_date: Optional[datetime] = None  # For certificates, etc.


class Document(DocumentBase):
    id: str = Field(default_factory=lambda: str(uuid.uuid4()))
    status: DocumentStatus = DocumentStatus.DRAFT
    created_by: str
    reviewed_by: Optional[str] = None
    approved_by: Optional[str] = None
    created_at: datetime = Field(default_factory=datetime.utcnow)
    updated_at: datetime = Field(default_factory=datetime.utcnow)


class DocumentCreate(DocumentBase):
    pass


class DocumentUpdate(BaseModel):
    title: Optional[str] = None
    description: Optional[str] = None
    category: Optional[DocumentCategory] = None
    status: Optional[DocumentStatus] = None
    project_id: Optional[str] = None
    task_id: Optional[str] = None
    version: Optional[str] = None
    revision: Optional[str] = None
    discipline: Optional[str] = None
    review_step: Optional[DocumentReviewStep] = None
    dic_completed_at: Optional[datetime] = None
    idc_completed_at: Optional[datetime] = None
    dcc_completed_at: Optional[datetime] = None
    document_number: Optional[str] = None
    reviewed_by: Optional[str] = None
    approved_by: Optional[str] = None
    tags: Optional[List[str]] = None
    is_confidential: Optional[bool] = None
    expiry_date: Optional[datetime] = None


class Notification(BaseModel):
    id: str = Field(default_factory=lambda: str(uuid.uuid4()))
    document_id: str
    message: str
    user_id: Optional[str] = None
    created_at: datetime = Field(default_factory=datetime.utcnow)
    read: bool = False


class Task(BaseModel):
    id: str = Field(default_factory=lambda: str(uuid.uuid4()))
    title: str
    description: str
    status: TaskStatus = TaskStatus.TODO
    priority: TaskPriority = TaskPriority.MEDIUM
    assigned_to: Optional[str] = None  # user_id
    project_id: Optional[str] = None  # None for independent tasks
    epic_id: Optional[str] = None  # Epic this task belongs to
    sprint_id: Optional[str] = None  # Sprint this task is assigned to
    story_points: Optional[int] = None  # Agile story points
    discipline: Optional[str] = None
    phase: Optional[str] = None
    created_by: str
    due_date: Optional[datetime] = None
    estimated_hours: Optional[float] = None
    actual_hours: Optional[float] = None
    # Gantt Chart fields
    start_date: Optional[datetime] = None
    end_date: Optional[datetime] = None
    duration_days: Optional[float] = None
    predecessor_tasks: List[str] = []  # List of task IDs this task depends on
    is_milestone: bool = False
    progress_percent: Optional[float] = 0.0  # 0-100
    # Resource allocation
    required_resources: List[str] = []  # List of user IDs required for this task
    tags: List[str] = []
    created_at: datetime = Field(default_factory=datetime.utcnow)
    updated_at: datetime = Field(default_factory=datetime.utcnow)


class TaskCreate(BaseModel):
    title: str
    description: str
    priority: TaskPriority = TaskPriority.MEDIUM
    assigned_to: Optional[str] = None
    project_id: Optional[str] = None
    epic_id: Optional[str] = None
    sprint_id: Optional[str] = None
    story_points: Optional[int] = None
    discipline: Optional[str] = None
    phase: Optional[str] = None
    due_date: Optional[datetime] = None
    estimated_hours: Optional[float] = None
    # Gantt fields
    start_date: Optional[datetime] = None
    end_date: Optional[datetime] = None
    duration_days: Optional[float] = None
    predecessor_tasks: List[str] = []
    is_milestone: bool = False
    required_resources: List[str] = []
    tags: List[str] = []


class TaskUpdate(BaseModel):
    title: Optional[str] = None
    description: Optional[str] = None
    status: Optional[TaskStatus] = None
    priority: Optional[TaskPriority] = None
    assigned_to: Optional[str] = None
    epic_id: Optional[str] = None
    sprint_id: Optional[str] = None
    story_points: Optional[int] = None
    due_date: Optional[datetime] = None
    discipline: Optional[str] = None
    phase: Optional[str] = None
    estimated_hours: Optional[float] = None
    actual_hours: Optional[float] = None
    # Gantt fields
    start_date: Optional[datetime] = None
    end_date: Optional[datetime] = None
    duration_days: Optional[float] = None
    predecessor_tasks: Optional[List[str]] = None
    is_milestone: Optional[bool] = None
    progress_percent: Optional[float] = None
    required_resources: Optional[List[str]] = None
    tags: Optional[List[str]] = None


# Dashboard stats model
class DashboardStats(BaseModel):
    total_projects: int
    active_projects: int
    total_tasks: int
    completed_tasks: int
    in_progress_tasks: int
    overdue_tasks: int
    my_tasks: int


# Metrics for dashboard views filtered by discipline
class ProjectProgress(BaseModel):
    project_id: str
    project_name: str
    progress_percent: float
    milestone_completion_percent: float


class DisciplineDashboard(BaseModel):
    discipline: str
    tasks_by_status: dict
    milestone_completion_percent: float
    resource_utilization_percent: float
    projects: List[ProjectProgress]


class DisciplineProjectSummary(BaseModel):
    """Summary of a project that a discipline is involved in."""

    project: Project
    task_count: int
    document_count: int


# Gantt Chart models
class GanttTask(BaseModel):
    id: str
    title: str
    start_date: datetime
    end_date: datetime
    duration_days: float
    progress_percent: float
    assigned_to: Optional[str] = None
    predecessor_tasks: List[str] = []
    is_milestone: bool = False
    status: TaskStatus
    priority: TaskPriority


class GanttData(BaseModel):
    tasks: List[GanttTask]
    project_start: datetime
    project_end: datetime
    critical_path: List[str] = []  # Task IDs on critical path


# WBS models
class DependencyMetadata(BaseModel):
    predecessor_id: str
    type: str
    confidence: float
    created_by: str
    timestamp: datetime = Field(default_factory=datetime.utcnow)


class WBSNode(BaseModel):
    id: str = Field(default_factory=lambda: str(uuid.uuid4()))
    project_id: str
    task_id: Optional[str] = None
    parent_id: Optional[str] = None
    wbs_code: str = ""
    title: str
    duration_days: float
    predecessors: List[str] = []
    dependency_metadata: List[DependencyMetadata] = []
    early_start: float
    early_finish: float
    is_critical: bool = False
    created_by: str
    created_at: datetime = Field(default_factory=datetime.utcnow)

    wbs_group: Optional[str] = None
    code: Optional[str] = None
    children: Optional[List["WBSNode"]] = None


WBSNode.model_rebuild()


# CPM export models
class CPMCalendar(BaseModel):
    """Calendar options for CPM export."""

    working_days: List[str] = [
        "mon",
        "tue",
        "wed",
        "thu",
        "fri",
    ]
    holidays: List[date] = []


CPMCalendar.model_rebuild(_types_namespace=globals())


class CPMExportTask(BaseModel):
    id: str
    task_id: str
    title: str
    duration_days: float
    predecessors: List[str] = []
    early_start: float
    early_finish: float
    is_critical: bool = False


class CPMExport(BaseModel):
    project_id: str
    anchor_date: Optional[datetime] = None
    calendar: CPMCalendar
    tasks: List[CPMExportTask]


CPMExportTask.model_rebuild(_types_namespace=globals())
CPMExport.model_rebuild(_types_namespace=globals())

CPMCalendar.__module__ = f"{__name__}_models"
CPMExportTask.__module__ = f"{__name__}_models"
CPMExport.__module__ = f"{__name__}_models"
CPMExportTask.model_rebuild(_types_namespace=globals())
CPMExport.model_rebuild(_types_namespace=globals())

class WBSNodeCreate(BaseModel):
    title: str
    wbs_code: str
    parent_id: Optional[str] = None


class WBSCodeUpdate(BaseModel):
    wbs_code: str


class WBSMove(BaseModel):
    new_parent_id: Optional[str] = None


# Resource allocation models
class ResourceAllocation(BaseModel):
    user_id: str
    user_name: str
    discipline: str
    total_allocated_hours: float
    available_hours: float
    utilization_percent: float
    tasks: List[dict]


class ProjectResource(BaseModel):
    project_id: str
    project_name: str
    total_hours_required: float
    total_hours_allocated: float
    resources: List[ResourceAllocation]


# Discipline endpoints
@api_router.post("/disciplines", response_model=Discipline)
async def create_discipline(discipline: DisciplineCreate):
    discipline_obj = Discipline(**discipline.dict())
    await db.disciplines.insert_one(discipline_obj.dict())
    return discipline_obj


@api_router.get("/disciplines", response_model=List[Discipline])
async def get_disciplines():
    disciplines = await db.disciplines.find().to_list(1000)
    return [Discipline(**d) for d in disciplines]


@api_router.post(
    "/disciplines/{discipline_name}/members/{user_id}", response_model=Discipline
)
async def add_discipline_member(discipline_name: str, user_id: str):
    """Add a user to a discipline and update membership lists."""
    discipline = await db.disciplines.find_one({"name": discipline_name})
    if not discipline:
        raise HTTPException(status_code=404, detail="Discipline not found")

    user = await db.users.find_one({"id": user_id})
    if not user:
        raise HTTPException(status_code=404, detail="User not found")

    # Remove from old discipline if necessary
    if user.get("discipline") and user["discipline"] != discipline_name:
        await db.disciplines.update_one(
            {"name": user["discipline"]}, {"$pull": {"members": user_id}}
        )

    await db.disciplines.update_one(
        {"name": discipline_name}, {"$addToSet": {"members": user_id}}
    )
    await db.users.update_one(
        {"id": user_id}, {"$set": {"discipline": discipline_name}}
    )

    updated = await db.disciplines.find_one({"name": discipline_name})
    return Discipline(**updated)


@api_router.delete(
    "/disciplines/{discipline_name}/members/{user_id}", response_model=Discipline
)
async def remove_discipline_member(discipline_name: str, user_id: str):
    """Remove a user from a discipline."""
    discipline = await db.disciplines.find_one({"name": discipline_name})
    if not discipline:
        raise HTTPException(status_code=404, detail="Discipline not found")

    await db.disciplines.update_one(
        {"name": discipline_name}, {"$pull": {"members": user_id}}
    )

    user = await db.users.find_one({"id": user_id})
    if user and user.get("discipline") == discipline_name:
        await db.users.update_one({"id": user_id}, {"$set": {"discipline": None}})

    updated = await db.disciplines.find_one({"name": discipline_name})
    return Discipline(**updated)


# User endpoints
@api_router.post("/users", response_model=User)
async def create_user(user: UserCreate):
    user_dict = user.dict()
    user_obj = User(**user_dict)
    await db.users.insert_one(user_obj.dict())
    if user_obj.discipline:
        await db.disciplines.update_one(
            {"name": user_obj.discipline},
            {
                "$setOnInsert": {"id": str(uuid.uuid4()), "name": user_obj.discipline},
                "$addToSet": {"members": user_obj.id},
            },
            upsert=True,
        )
    return user_obj


@api_router.get("/users", response_model=List[User])
async def get_users():
    users = await db.users.find().to_list(1000)
    return [User(**user) for user in users]


@api_router.get("/users/{user_id}", response_model=User)
async def get_user(user_id: str):
    user = await db.users.find_one({"id": user_id})
    if not user:
        raise HTTPException(status_code=404, detail="User not found")
    return User(**user)


@api_router.put("/users/{user_id}", response_model=User)
async def update_user(user_id: str, user_update: dict):
    user = await db.users.find_one({"id": user_id})
    if not user:
        raise HTTPException(status_code=404, detail="User not found")

    # Remove fields that shouldn't be updated or are empty
    update_data = {k: v for k, v in user_update.items() if v is not None and v != ""}

    if update_data:
        await db.users.update_one({"id": user_id}, {"$set": update_data})

    updated_user = await db.users.find_one({"id": user_id})
    return User(**updated_user)


# Project endpoints
@api_router.post("/projects", response_model=Project)
async def create_project(project: ProjectCreate):
    # Verify project manager exists
    pm = await db.users.find_one({"id": project.project_manager_id})
    if not pm:
        raise HTTPException(status_code=404, detail="Project manager not found")

    project_dict = project.dict()
    project_dict["created_by"] = (
        project.project_manager_id
    )  # For now, assume creator is PM
    project_dict["status"] = ProjectStatus.PLANNING
    project_obj = Project(**project_dict)
    await db.projects.insert_one(project_obj.dict())
    return project_obj


@api_router.get("/projects", response_model=List[Project])
async def get_projects():
    projects = await db.projects.find().to_list(1000)
    return [Project(**project) for project in projects]


@api_router.get("/projects/{project_id}", response_model=Project)
async def get_project(project_id: str):
    project = await db.projects.find_one({"id": project_id})
    if not project:
        raise HTTPException(status_code=404, detail="Project not found")
    return Project(**project)


@api_router.put("/projects/{project_id}", response_model=Project)
async def update_project(project_id: str, project_update: dict):
    project = await db.projects.find_one({"id": project_id})
    if not project:
        raise HTTPException(status_code=404, detail="Project not found")

    project_update["updated_at"] = datetime.utcnow()
    await db.projects.update_one({"id": project_id}, {"$set": project_update})

    updated_project = await db.projects.find_one({"id": project_id})
    return Project(**updated_project)


# Task endpoints
@api_router.post("/tasks", response_model=Task)
async def create_task(task: TaskCreate, current_user: User = Depends(get_current_user)):
    # If assigned to someone, verify user exists
    if task.assigned_to:
        user = await db.users.find_one({"id": task.assigned_to})
        if not user:
            raise HTTPException(status_code=404, detail="Assigned user not found")

    # If part of project, verify project exists
    if task.project_id:
        project = await db.projects.find_one({"id": task.project_id})
        if not project:
            raise HTTPException(status_code=404, detail="Project not found")

    task_dict = task.dict()
    if task_dict.get("discipline") is None:
        task_dict["discipline"] = current_user.discipline
    elif task_dict["discipline"] != current_user.discipline:
        raise HTTPException(
            status_code=403, detail="Cannot create task for another discipline"
        )
    task_dict["created_by"] = current_user.id
    task_obj = Task(**task_dict)

    async with await client.start_session() as session:
        async with session.start_transaction():
            await db.tasks.insert_one(task_obj.dict(), session=session)
            if task_obj.project_id:
                try:
                    await _generate_project_wbs(
                        task_obj.project_id, current_user, session=session
                    )
                except Exception as e:
                    logging.error(
                        f"Failed to update WBS for project {task_obj.project_id}: {e}"
                    )
    return task_obj


@api_router.get("/tasks", response_model=List[Task])
async def get_tasks(
    project_id: Optional[str] = None,
    assigned_to: Optional[str] = None,
    independent: Optional[bool] = False,
    current_user: User = Depends(get_current_user),
):

    # Base query always filters by the user's discipline
    query = {"discipline": current_user.discipline}

    """Retrieve tasks with optional filters.

    If ``independent`` is ``True``, only tasks not tied to any project are
    returned and any provided ``project_id`` is ignored.
    """

    if independent:
        query["project_id"] = None
    elif project_id is not None:
        query["project_id"] = project_id

    if assigned_to:
        query["assigned_to"] = assigned_to

    tasks = await db.tasks.find(query).to_list(1000)
    return [Task(**task) for task in tasks]


@api_router.get("/tasks/{task_id}", response_model=Task)
async def get_task(task_id: str, current_user: User = Depends(get_current_user)):
    task = await db.tasks.find_one({"id": task_id})
    if not task or task.get("discipline") != current_user.discipline:
        raise HTTPException(status_code=404, detail="Task not found")
    return Task(**task)


@api_router.put("/tasks/{task_id}", response_model=Task)
async def update_task(
    task_id: str,
    task_update: TaskUpdate,
    current_user: User = Depends(get_current_user),
):
    task = await db.tasks.find_one({"id": task_id})
    if not task or task.get("discipline") != current_user.discipline:
        raise HTTPException(status_code=404, detail="Task not found")

    update_data = {k: v for k, v in task_update.dict().items() if v is not None}
    update_data["updated_at"] = datetime.utcnow()

    async with await client.start_session() as session:
        async with session.start_transaction():
            await db.tasks.update_one(
                {"id": task_id}, {"$set": update_data}, session=session
            )

            updated_task = await db.tasks.find_one({"id": task_id}, session=session)
            if updated_task.get("project_id"):
                try:
                    await _generate_project_wbs(
                        updated_task["project_id"], current_user, session=session
                    )
                except Exception as e:
                    logging.error(
                        f"Failed to update WBS for project {updated_task.get('project_id')}: {e}"
                    )
    updated_task = await db.tasks.find_one({"id": task_id})
    return Task(**updated_task)


@api_router.delete("/tasks/{task_id}")
async def delete_task(task_id: str, current_user: User = Depends(get_current_user)):
    task = await db.tasks.find_one({"id": task_id})
    if not task or task.get("discipline") != current_user.discipline:
        raise HTTPException(status_code=404, detail="Task not found")

    async with await client.start_session() as session:
        async with session.start_transaction():
            result = await db.tasks.delete_one({"id": task_id}, session=session)
            if result.deleted_count == 0:
                raise HTTPException(status_code=404, detail="Task not found")
            if task.get("project_id"):
                try:
                    await _generate_project_wbs(
                        task["project_id"], current_user, session=session
                    )
                except Exception as e:
                    logging.error(
                        f"Failed to update WBS for project {task.get('project_id')}: {e}"
                    )
    return {"message": "Task deleted successfully"}


@api_router.delete("/users/{user_id}")
async def delete_user(user_id: str, current_user: User = Depends(get_current_user)):
    # Check if user is assigned to any tasks
    assigned_tasks = await db.tasks.count_documents(
        {"assigned_to": user_id, "discipline": current_user.discipline}
    )
    if assigned_tasks > 0:
        raise HTTPException(
            status_code=400,
            detail=f"Cannot delete user. User is assigned to {assigned_tasks} task(s). Please reassign or delete these tasks first.",
        )

    # Check if user is a project manager
    managed_projects = await db.projects.count_documents(
        {"project_manager_id": user_id}
    )
    if managed_projects > 0:
        raise HTTPException(
            status_code=400,
            detail=f"Cannot delete user. User is managing {managed_projects} project(s). Please reassign project management first.",
        )

    result = await db.users.delete_one({"id": user_id})
    if result.deleted_count == 0:
        raise HTTPException(status_code=404, detail="User not found")
    return {"message": "User deleted successfully"}


@api_router.delete("/projects/{project_id}")
async def delete_project(
    project_id: str, force: bool = False, current_user: User = Depends(get_current_user)
):
    if force:
        await db.tasks.delete_many(
            {"project_id": project_id, "discipline": current_user.discipline}
        )
    else:
        project_tasks = await db.tasks.count_documents(
            {"project_id": project_id, "discipline": current_user.discipline}
        )
        if project_tasks > 0:
            raise HTTPException(
                status_code=400,
                detail=f"Cannot delete project. Project has {project_tasks} task(s). Please delete all tasks first or use force delete.",
            )

    result = await db.projects.delete_one({"id": project_id})
    if result.deleted_count == 0:
        raise HTTPException(status_code=404, detail="Project not found")
    message = (
        "Project and all associated tasks deleted successfully"
        if force
        else "Project deleted successfully"
    )
    return {"message": message}


@api_router.delete("/projects/{project_id}/force")
async def force_delete_project(
    project_id: str, current_user: User = Depends(get_current_user)
):
    return await delete_project(project_id, force=True, current_user=current_user)


# Dashboard endpoint
@api_router.get("/dashboard/stats", response_model=DashboardStats)
async def get_dashboard_stats(current_user: User = Depends(get_current_user)):
    # Count projects
    total_projects = await db.projects.count_documents({})
    active_projects = await db.projects.count_documents(
        {"status": ProjectStatus.ACTIVE}
    )

    # Count tasks
    base_task_query = {"discipline": current_user.discipline}

    total_tasks = await db.tasks.count_documents(base_task_query)
    completed_tasks = await db.tasks.count_documents(
        {**base_task_query, "status": TaskStatus.DONE}
    )
    in_progress_tasks = await db.tasks.count_documents(
        {**base_task_query, "status": TaskStatus.IN_PROGRESS}
    )

    # Count overdue tasks (simplified - tasks with due_date in past and not done)
    current_time = datetime.utcnow()
    overdue_tasks = await db.tasks.count_documents(
        {
            **base_task_query,
            "due_date": {"$lt": current_time},
            "status": {"$ne": TaskStatus.DONE},
        }
    )

    # My tasks (placeholder - would normally use authenticated user)
    my_tasks = await db.tasks.count_documents(
        {**base_task_query, "assigned_to": "default_user"}
    )

    return DashboardStats(
        total_projects=total_projects,
        active_projects=active_projects,
        total_tasks=total_tasks,
        completed_tasks=completed_tasks,
        in_progress_tasks=in_progress_tasks,
        overdue_tasks=overdue_tasks,
        my_tasks=my_tasks,
    )


# Discipline dashboard metrics
@api_router.get("/dashboard/discipline", response_model=DisciplineDashboard)
async def get_discipline_dashboard(current_user: User = Depends(get_current_user)):
    discipline = current_user.discipline
    # Find all users within the discipline
    users = await db.users.find({"discipline": discipline}).to_list(1000)
    user_ids = [u["id"] for u in users]

    # Fetch tasks assigned to those users
    tasks = await db.tasks.find(
        {"assigned_to": {"$in": user_ids}, "discipline": discipline}
    ).to_list(1000)

    # Count tasks by status
    status_counts = {s.value: 0 for s in TaskStatus}
    for task in tasks:
        status = task.get("status", TaskStatus.TODO.value)
        status_counts[status] = status_counts.get(status, 0) + 1

    # Milestone completion
    milestone_tasks = [t for t in tasks if t.get("is_milestone")]
    completed_milestones = [
        t for t in milestone_tasks if t.get("status") == TaskStatus.DONE
    ]
    milestone_percent = (
        (len(completed_milestones) / len(milestone_tasks) * 100)
        if milestone_tasks
        else 0
    )

    # Resource utilization
    available_hours = sum((u.get("availability", 1.0) * 40) for u in users)
    allocated_hours = sum((t.get("estimated_hours", 8) for t in tasks))
    utilization = (
        (allocated_hours / available_hours * 100) if available_hours > 0 else 0
    )

    # Active projects and progress
    project_map = {}
    for task in tasks:
        pid = task.get("project_id")
        if not pid:
            continue
        if pid not in project_map:
            project_map[pid] = {
                "total": 0,
                "completed": 0,
                "milestones": 0,
                "milestones_done": 0,
            }
        project_map[pid]["total"] += 1
        if task.get("status") == TaskStatus.DONE:
            project_map[pid]["completed"] += 1
        if task.get("is_milestone"):
            project_map[pid]["milestones"] += 1
            if task.get("status") == TaskStatus.DONE:
                project_map[pid]["milestones_done"] += 1

    projects = []
    for pid, counts in project_map.items():
        proj = await db.projects.find_one({"id": pid})
        if not proj:
            continue
        progress = (
            counts["completed"] / counts["total"] * 100 if counts["total"] > 0 else 0
        )
        mile_percent = (
            counts["milestones_done"] / counts["milestones"] * 100
            if counts["milestones"] > 0
            else 0
        )
        projects.append(
            ProjectProgress(
                project_id=pid,
                project_name=proj.get("name"),
                progress_percent=progress,
                milestone_completion_percent=mile_percent,
            )
        )

    return DisciplineDashboard(
        discipline=discipline,
        tasks_by_status=status_counts,
        milestone_completion_percent=milestone_percent,
        resource_utilization_percent=utilization,
        projects=projects,
    )


# Project-specific dashboard endpoint
@api_router.get("/projects/{project_id}/dashboard", response_model=DashboardStats)
async def get_project_dashboard_stats(
    project_id: str, current_user: User = Depends(get_current_user)
):
    project = await db.projects.find_one({"id": project_id})
    if not project:
        raise HTTPException(status_code=404, detail="Project not found")

    # Count tasks for this project only
    base_query = {"project_id": project_id, "discipline": current_user.discipline}
    total_tasks = await db.tasks.count_documents(base_query)
    completed_tasks = await db.tasks.count_documents(
        {**base_query, "status": TaskStatus.DONE}
    )
    in_progress_tasks = await db.tasks.count_documents(
        {**base_query, "status": TaskStatus.IN_PROGRESS}
    )

    # Count overdue tasks for this project
    current_time = datetime.utcnow()
    overdue_tasks = await db.tasks.count_documents(
        {
            **base_query,
            "due_date": {"$lt": current_time},
            "status": {"$ne": TaskStatus.DONE},
        }
    )

    # Count milestones
    milestones = await db.tasks.count_documents({**base_query, "is_milestone": True})

    return DashboardStats(
        total_projects=1,  # Always 1 for project-specific
        active_projects=1 if project["status"] == ProjectStatus.ACTIVE else 0,
        total_tasks=total_tasks,
        completed_tasks=completed_tasks,
        in_progress_tasks=in_progress_tasks,
        overdue_tasks=overdue_tasks,
        my_tasks=milestones,  # Reuse this field for milestones in project view
    )


# Kanban board data for projects
@api_router.get("/projects/{project_id}/kanban")
async def get_project_kanban(
    project_id: str, current_user: User = Depends(get_current_user)
):
    project = await db.projects.find_one({"id": project_id})
    if not project:
        raise HTTPException(status_code=404, detail="Project not found")

    tasks = await db.tasks.find(
        {"project_id": project_id, "discipline": current_user.discipline}
    ).to_list(1000)

    kanban_board = {"todo": [], "in_progress": [], "review": [], "done": []}

    for task in tasks:
        task_obj = Task(**task)
        kanban_board[task_obj.status.value].append(task_obj.dict())

    return {
        "project": Project(**project).dict(),
        "board": kanban_board,
    }


# Discipline-wide kanban board
@api_router.get("/disciplines/{discipline}/kanban")
async def get_discipline_kanban(discipline: str):
    """Return all tasks for a discipline grouped by status."""
    tasks = await db.tasks.find({"discipline": discipline}).to_list(1000)

    board = {"todo": [], "in_progress": [], "review": [], "done": []}
    for task in tasks:
        task_obj = Task(**task)
        board[task_obj.status.value].append(task_obj.dict())

    return {"discipline": discipline, "board": board}


@api_router.get(
    "/disciplines/{discipline}/projects", response_model=List[DisciplineProjectSummary]
)
async def get_discipline_projects(discipline: str):
    """Return projects with tasks or documents for the given discipline."""
    task_ids = await db.tasks.distinct(
        "project_id", {"discipline": discipline, "project_id": {"$ne": None}}
    )
    doc_ids = await db.documents.distinct(
        "project_id", {"discipline": discipline, "project_id": {"$ne": None}}
    )
    project_ids = list(set(task_ids) | set(doc_ids))

    projects: List[DisciplineProjectSummary] = []
    for pid in project_ids:
        project = await db.projects.find_one({"id": pid})
        if not project:
            continue

        task_count = await db.tasks.count_documents(
            {"project_id": pid, "discipline": discipline}
        )
        doc_count = await db.documents.count_documents(
            {"project_id": pid, "discipline": discipline}
        )

        projects.append(
            DisciplineProjectSummary(
                project=Project(**project),
                task_count=task_count,
                document_count=doc_count,
            )
        )

    return projects


# Gantt Chart endpoints
@api_router.get("/projects/{project_id}/gantt", response_model=GanttData)
async def get_project_gantt(
    project_id: str, current_user: User = Depends(get_current_user)
):
    project = await db.projects.find_one({"id": project_id})
    if not project:
        raise HTTPException(status_code=404, detail="Project not found")

    tasks = await db.tasks.find(
        {"project_id": project_id, "discipline": current_user.discipline}
    ).to_list(1000)

    gantt_tasks = []
    project_start = datetime.utcnow()
    project_end = datetime.utcnow()

    for task in tasks:
        task_obj = Task(**task)
        if task_obj.start_date and task_obj.end_date:
            gantt_task = GanttTask(
                id=task_obj.id,
                title=task_obj.title,
                start_date=task_obj.start_date,
                end_date=task_obj.end_date,
                duration_days=task_obj.duration_days or 1.0,
                progress_percent=task_obj.progress_percent or 0.0,
                assigned_to=task_obj.assigned_to,
                predecessor_tasks=task_obj.predecessor_tasks,
                is_milestone=task_obj.is_milestone,
                status=task_obj.status,
                priority=task_obj.priority,
            )
            gantt_tasks.append(gantt_task)

            # Update project timeline
            if task_obj.start_date < project_start:
                project_start = task_obj.start_date
            if task_obj.end_date > project_end:
                project_end = task_obj.end_date

    # Simple critical path calculation (can be enhanced)
    critical_path = calculate_critical_path(gantt_tasks)

    return GanttData(
        tasks=gantt_tasks,
        project_start=project_start,
        project_end=project_end,
        critical_path=critical_path,
    )


def calculate_critical_path(tasks: List[GanttTask]) -> List[str]:
    """Simple critical path calculation - can be enhanced with proper algorithm"""
    # For now, return tasks with longest duration and dependencies
    sorted_tasks = sorted(tasks, key=lambda t: t.duration_days, reverse=True)
    return [task.id for task in sorted_tasks[:3]]  # Return top 3 longest tasks


@api_router.put("/tasks/{task_id}/progress")
async def update_task_progress(
    task_id: str, progress: dict, current_user: User = Depends(get_current_user)
):
    task = await db.tasks.find_one({"id": task_id})
    if not task or task.get("discipline") != current_user.discipline:
        raise HTTPException(status_code=404, detail="Task not found")

    update_data = {
        "progress_percent": progress.get("progress_percent", 0),
        "updated_at": datetime.utcnow(),
    }

    # Auto-update status based on progress
    if progress.get("progress_percent", 0) == 100:
        update_data["status"] = TaskStatus.DONE
    elif progress.get("progress_percent", 0) > 0:
        update_data["status"] = TaskStatus.IN_PROGRESS

    await db.tasks.update_one({"id": task_id}, {"$set": update_data})

    updated_task = await db.tasks.find_one({"id": task_id})
    return Task(**updated_task)


# Resource Management endpoints
@api_router.get("/projects/{project_id}/resources", response_model=ProjectResource)
async def get_project_resources(
    project_id: str, current_user: User = Depends(get_current_user)
):
    project = await db.projects.find_one({"id": project_id})
    if not project:
        raise HTTPException(status_code=404, detail="Project not found")

    tasks = await db.tasks.find(
        {"project_id": project_id, "discipline": current_user.discipline}
    ).to_list(1000)
    users = await db.users.find().to_list(1000)

    # Calculate resource allocation
    resource_map = {}
    total_hours_required = 0
    total_hours_allocated = 0

    for task in tasks:
        task_obj = Task(**task)
        if task_obj.assigned_to:
            user_id = task_obj.assigned_to
            if user_id not in resource_map:
                user = next((u for u in users if u["id"] == user_id), None)
                if user:
                    resource_map[user_id] = {
                        "user_id": user_id,
                        "user_name": user["name"],
                        "discipline": user.get("discipline", "General"),
                        "allocated_hours": 0,
                        "available_hours": 40,  # Default 40 hours per week
                        "tasks": [],
                    }

            if user_id in resource_map:
                task_hours = task_obj.estimated_hours or 8  # Default 8 hours
                resource_map[user_id]["allocated_hours"] += task_hours
                resource_map[user_id]["tasks"].append(
                    {
                        "id": task_obj.id,
                        "title": task_obj.title,
                        "hours": task_hours,
                        "status": task_obj.status,
                    }
                )
                total_hours_allocated += task_hours

        total_hours_required += task_obj.estimated_hours or 8

    # Convert to ResourceAllocation objects
    resources = []
    for resource_data in resource_map.values():
        utilization = (
            resource_data["allocated_hours"] / resource_data["available_hours"]
        ) * 100
        resources.append(
            ResourceAllocation(
                user_id=resource_data["user_id"],
                user_name=resource_data["user_name"],
                discipline=resource_data["discipline"],
                total_allocated_hours=resource_data["allocated_hours"],
                available_hours=resource_data["available_hours"],
                utilization_percent=min(utilization, 100),  # Cap at 100%
                tasks=resource_data["tasks"],
            )
        )

    return ProjectResource(
        project_id=project_id,
        project_name=project["name"],
        total_hours_required=total_hours_required,
        total_hours_allocated=total_hours_allocated,
        resources=resources,
    )


@api_router.get("/resources/overview")
async def get_resources_overview(current_user: User = Depends(get_current_user)):
    """Return high level utilization metrics for all resources."""
    try:
        users = await db.users.find({"discipline": current_user.discipline}).to_list(
            1000
        )
        tasks = await db.tasks.find(
            {"assigned_to": {"$ne": None}, "discipline": current_user.discipline}
        ).to_list(1000)
    except Exception as exc:  # pragma: no cover - safety net
        logger.exception("Failed fetching resources")
        raise HTTPException(status_code=500, detail="Error fetching resources") from exc

    resource_summary = []

    for user in users:
        try:
            uid = user.get("id")
            if not uid:
                continue
            user_tasks = [t for t in tasks if t.get("assigned_to") == uid]

            total_hours = 0.0
            for t in user_tasks:
                est_raw = t.get("estimated_hours", 8)
                try:
                    est_hours = float(est_raw)
                except (TypeError, ValueError) as exc:
                    detail = (
                        f"Invalid estimated_hours '{est_raw}' for task {t.get('id')}"
                    )
                    raise HTTPException(status_code=400, detail=detail) from exc
                total_hours += est_hours

            avail_raw = user.get("availability", 1.0)
            try:
                user_availability = float(avail_raw) if avail_raw is not None else 0.0
            except (TypeError, ValueError) as exc:
                detail = f"Invalid availability '{avail_raw}' for user {uid}"
                raise HTTPException(status_code=400, detail=detail) from exc

            available_hours = 40 * user_availability
            utilization = (
                (total_hours / available_hours) * 100 if available_hours > 0 else 0
            )

            resource_summary.append(
                {
                    "user_id": uid,
                    "name": user.get("name"),
                    "role": user.get("role"),
                    "discipline": user.get("discipline", "General"),
                    "hourly_rate": user.get("hourly_rate"),
                    "allocated_hours": total_hours,
                    "available_hours": available_hours,
                    "utilization_percent": min(utilization, 100),
                    "active_tasks": len(
                        [t for t in user_tasks if t.get("status") != "done"]
                    ),
                }
            )
        except HTTPException:
            raise
        except Exception:
            logger.exception(
                "Error processing resource metrics for user %s", user.get("id")
            )
            continue

    return {"resources": resource_summary}


# ------------------- WBS Endpoints -------------------


def _topological_sort(nodes: List[str], preds: Dict[str, List[str]]) -> List[str]:
    """Return a topological ordering of nodes or raise ValueError if a cycle exists."""
    succs: Dict[str, List[str]] = {n: [] for n in nodes}
    indegree: Dict[str, int] = {n: 0 for n in nodes}
    for node in nodes:
        for p in preds.get(node, []):
            if p not in succs:
                continue
            succs[p].append(node)
            indegree[node] += 1

    q: deque[str] = deque(n for n in nodes if indegree[n] == 0)
    order: List[str] = []
    while q:
        n = q.popleft()
        order.append(n)
        for s in succs.get(n, []):
            indegree[s] -= 1
            if indegree[s] == 0:
                q.append(s)

    if len(order) != len(nodes):
        raise ValueError("Cycle detected in dependencies")
    return order


def _calculate_cpm(tasks: List[Task]):
    """Compute critical path metrics for tasks."""
    durations = {}
    preds = {}
    for t in tasks:
        dur = t.duration_days
        if not dur:
            if t.start_date and t.end_date:
                dur = max((t.end_date - t.start_date).days, 1)
            else:
                dur = 1
        durations[t.id] = dur
        preds[t.id] = t.predecessor_tasks or []

    try:
        _topological_sort(list(durations.keys()), preds)
    except ValueError as exc:
        raise HTTPException(status_code=400, detail=str(exc)) from exc

    early_start: Dict[str, float] = {}
    early_finish: Dict[str, float] = {}

    def ef(tid: str) -> float:
        if tid in early_finish:
            return early_finish[tid]
        if not preds[tid]:
            es = 0.0
        else:
            es = max(ef(p) for p in preds[tid])
        early_start[tid] = es
        early_finish[tid] = es + durations[tid]
        return early_finish[tid]

    for tid in durations:
        ef(tid)

    longest: Dict[str, float] = {}

    def longest_path(tid: str) -> float:
        if tid in longest:
            return longest[tid]
        if not preds[tid]:
            longest[tid] = durations[tid]
        else:
            longest[tid] = durations[tid] + max(longest_path(p) for p in preds[tid])
        return longest[tid]

    for tid in durations:
        longest_path(tid)

    end_task = max(durations.keys(), key=lambda x: longest[x])
    critical_path = []

    def build(tid: str):
        critical_path.append(tid)
        if preds[tid]:
            nxt = max(preds[tid], key=lambda p: longest[p])
            build(nxt)

    build(end_task)
    critical_path.reverse()

    results = {}
    for tid in durations:
        results[tid] = {
            "early_start": early_start[tid],
            "early_finish": early_finish[tid],
            "duration": durations[tid],
            "is_critical": tid in critical_path,
        }
    return critical_path, results


async def _record_wbs_audit(
    project_id: str,
    user_id: str,
    nodes: List[WBSNode],
    critical_path: List[str] | None,
    metrics: Dict[str, Dict[str, float]] | None,
    session: ClientSession | None = None,
):
    """Store a WBS version record with inference logs."""
    record = {
        "project_id": project_id,
        "timestamp": datetime.utcnow(),
        "created_by": user_id,
        "nodes": [n.dict() for n in nodes],
        "inference_logs": {"critical_path": critical_path, "metrics": metrics},
    }
    await db.wbs_audit.insert_one(record, session=session)


# Default grouping rules for building the WBS tree
DEFAULT_WBS_RULES: Dict[str, Any] = {
    "discipline": True,
    "phase": True,
    "deliverable_prefixes": {},
}


def build_wbs_tree(tasks: List[Task], rules: Dict[str, Any]) -> Dict[str, List[Task]]:
    """Group tasks based on the provided rules."""
    tree: Dict[str, List[Task]] = {}
    prefixes = rules.get("deliverable_prefixes", {})
    for t in tasks:
        group: Optional[str] = None

        # Match deliverable prefixes first
        for prefix, name in prefixes.items():
            if t.title.lower().startswith(prefix.lower()):
                group = name
                break

        # Group by phase if available
        if group is None and rules.get("phase"):
            phase_val = getattr(t, "phase", None)
            if phase_val:
                group = str(phase_val)

        # Group by discipline
        if group is None and rules.get("discipline"):
            disc_val = getattr(t, "discipline", None)
            if disc_val:
                group = str(disc_val)

        if group is None:
            group = "Uncategorized"

        tree.setdefault(group, []).append(t)

    return tree


async def _generate_project_wbs(
    project_id: str, current_user: User, session: ClientSession | None = None
):
    project = await db.projects.find_one({"id": project_id}, session=session)
    if not project:
        raise HTTPException(status_code=404, detail="Project not found")

    tasks_data = await db.tasks.find(
        {"project_id": project_id, "discipline": current_user.discipline},
        session=session,
    ).to_list(1000)
    tasks = [Task(**t) for t in tasks_data]
    if not tasks:
        raise HTTPException(status_code=404, detail="No tasks found for project")

    critical_path, metrics = _calculate_cpm(tasks)

    await db.wbs.delete_many({"project_id": project_id}, session=session)

    nodes = []


    grouped = build_wbs_tree(tasks, DEFAULT_WBS_RULES)

    for g_idx, (group_name, group_tasks) in enumerate(sorted(grouped.items()), start=1):
        group_node = WBSNode(
            project_id=project_id,
            task_id=None,
            title=group_name,
            duration_days=0.0,
            predecessors=[],
            dependency_metadata=[],
            early_start=0.0,
            early_finish=0.0,
            is_critical=False,
            created_by=current_user.id,
            parent_id=None,
            wbs_code=str(g_idx),
            code=str(g_idx),
            children=None,
        )
        await db.wbs.insert_one(group_node.dict(), session=session)
        nodes.append(group_node)

        for t_idx, t in enumerate(group_tasks, start=1):
            m = metrics[t.id]
            deps = [
                DependencyMetadata(
                    predecessor_id=p,
                    type="predecessor",
                    confidence=1.0,
                    created_by=current_user.id,
                ).dict()
                for p in t.predecessor_tasks
            ]
            node_data = {
                "project_id": project_id,
                "task_id": t.id,
                "title": t.title,
                "duration_days": m["duration"],
                "predecessors": t.predecessor_tasks,
                "dependency_metadata": deps,
                "early_start": m["early_start"],
                "early_finish": m["early_finish"],
                "is_critical": m["is_critical"],
                "created_by": current_user.id,
                "parent_id": group_node.id,
                "wbs_code": f"{g_idx}.{t_idx}",
                "code": f"{g_idx}.{t_idx}",
                "children": None,
                "wbs_group": group_name,
                "created_by": current_user.id,
            }
            node = WBSNode(**node_data)
            await db.wbs.insert_one(node.dict(), session=session)
            nodes.append(node)




    await _record_wbs_audit(
        project_id,
        current_user.id,
        nodes,
        critical_path,
        metrics,
        session=session,
    )

    return nodes


@api_router.post("/projects/{project_id}/wbs", response_model=List[WBSNode])
async def generate_project_wbs_endpoint(
    project_id: str, current_user: User = Depends(get_current_user)
):
    return await _generate_project_wbs(project_id, current_user)


@api_router.get("/projects/{project_id}/wbs", response_model=List[WBSNode])
async def get_project_wbs(project_id: str):
    project = await db.projects.find_one({"id": project_id})
    if not project:
        raise HTTPException(status_code=404, detail="Project not found")

    nodes_data = await db.wbs.find({"project_id": project_id}).to_list(1000)
    node_map: Dict[str, WBSNode] = {}
    roots: List[WBSNode] = []
    for nd in nodes_data:
        node = WBSNode(**nd)
        node.children = []
        node_map[node.id] = node
    for node in node_map.values():
        if node.parent_id and node.parent_id in node_map:
            parent = node_map[node.parent_id]
            if parent.children is None:
                parent.children = []
            parent.children.append(node)
        else:
            roots.append(node)
    return roots


@api_router.get("/projects/{project_id}/wbs/export", response_model=CPMExport)
async def export_project_wbs_cpm(
    project_id: str,
    working_days: str = "mon,tue,wed,thu,fri",
    anchor_date: Optional[str] = None,
    current_user: User = Depends(get_current_user),
):
    """Export confirmed WBS for integration with external CPM services."""
    project = await db.projects.find_one({"id": project_id})
    if not project:
        raise HTTPException(status_code=404, detail="Project not found")

    nodes_data = await db.wbs.find({"project_id": project_id}).to_list(1000)
    tasks: List[CPMExportTask] = []
    for nd in nodes_data:
        tasks.append(
            CPMExportTask(
                id=nd["id"],
                task_id=nd["task_id"],
                title=nd.get("title", ""),
                duration_days=nd.get("duration_days", 0.0),
                predecessors=nd.get("predecessors", []),
                early_start=nd.get("early_start", 0.0),
                early_finish=nd.get("early_finish", 0.0),
                is_critical=nd.get("is_critical", False),
            )
        )

    working = [d.strip().lower() for d in working_days.split(",") if d.strip()]
    valid_days = ["mon", "tue", "wed", "thu", "fri", "sat", "sun"]
    for d in working:
        if d not in valid_days:
            raise HTTPException(status_code=400, detail=f"Invalid working day: {d}")

    cal = CPMCalendar(working_days=working)

    anchor_dt = None
    if anchor_date:
        try:
            anchor_dt = datetime.fromisoformat(anchor_date)
        except Exception as exc:  # pragma: no cover - validation
            raise HTTPException(
                status_code=400, detail="Invalid anchor_date format"
            ) from exc
<<<<<<< HEAD

    return CPMExport.model_validate(
        {
            "project_id": project_id,
            "anchor_date": anchor_dt,
            "calendar": cal.model_dump(),
            "tasks": [t.model_dump() for t in tasks],
        }
    )

=======

    return CPMExport(
        project_id=project_id,
        anchor_date=anchor_dt,
        calendar=cal,
        tasks=tasks,
    )

>>>>>>> 4ca68002

@api_router.post("/projects/{project_id}/wbs/nodes", response_model=WBSNode)
async def create_wbs_node(project_id: str, node: WBSNodeCreate):
    project = await db.projects.find_one({"id": project_id})
    if not project:
        raise HTTPException(status_code=404, detail="Project not found")
    exists = await db.wbs.find_one(
        {
            "project_id": project_id,
            "parent_id": node.parent_id,
            "wbs_code": node.wbs_code,
        }
    )
    if exists:
        raise HTTPException(
            status_code=400, detail="WBS code must be unique among siblings"
        )
    node_data = node.dict()
    node_data.update(
        {
            "project_id": project_id,
            "task_id": None,
            "duration_days": 0.0,
            "predecessors": [],
            "early_start": 0.0,
            "early_finish": 0.0,
            "is_critical": False,
        }
    )
    new_node = WBSNode(**node_data)
    await db.wbs.insert_one(new_node.dict())
    return new_node


@api_router.put("/wbs/{node_id}/move", response_model=WBSNode)
async def move_wbs_node(node_id: str, move: WBSMove):
    node = await db.wbs.find_one({"id": node_id})
    if not node:
        raise HTTPException(status_code=404, detail="Node not found")
    if await db.wbs.find_one(
        {
            "project_id": node["project_id"],
            "parent_id": move.new_parent_id,
            "wbs_code": node.get("wbs_code", ""),
            "id": {"$ne": node_id},
        }
    ):
        raise HTTPException(
            status_code=400, detail="WBS code must be unique among siblings"
        )
    await db.wbs.update_one(
        {"id": node_id}, {"$set": {"parent_id": move.new_parent_id}}
    )
    updated = await db.wbs.find_one({"id": node_id})
    return WBSNode(**updated)


@api_router.put("/wbs/{node_id}/code", response_model=WBSNode)
async def update_wbs_code(node_id: str, payload: WBSCodeUpdate):
    node = await db.wbs.find_one({"id": node_id})
    if not node:
        raise HTTPException(status_code=404, detail="Node not found")
    if await db.wbs.find_one(
        {
            "project_id": node["project_id"],
            "parent_id": node.get("parent_id"),
            "wbs_code": payload.wbs_code,
            "id": {"$ne": node_id},
        }
    ):
        raise HTTPException(
            status_code=400, detail="WBS code must be unique among siblings"
        )
    await db.wbs.update_one({"id": node_id}, {"$set": {"wbs_code": payload.wbs_code}})
    updated = await db.wbs.find_one({"id": node_id})
    return WBSNode(**updated)


class SplitRequest(BaseModel):
    titles: List[str]


@api_router.post("/tasks/{task_id}/split", response_model=List[Task])
async def split_task(
    task_id: str, req: SplitRequest, current_user: User = Depends(get_current_user)
):
    task = await db.tasks.find_one({"id": task_id})
    if not task or task.get("discipline") != current_user.discipline:
        raise HTTPException(status_code=404, detail="Task not found")
    node = await db.wbs.find_one({"task_id": task_id})
    await db.tasks.delete_one({"id": task_id})
    if node:
        await db.wbs.delete_one({"id": node["id"]})
    new_tasks = []
    for idx, title in enumerate(req.titles, start=1):
        new_task_dict = task.copy()
        new_task_dict.update({"id": str(uuid.uuid4()), "title": title})
        new_task = Task(**new_task_dict)
        await db.tasks.insert_one(new_task.dict())
        if node:
            code = f"{node.get('wbs_code', '')}.{idx}"
            if await db.wbs.find_one(
                {
                    "project_id": node["project_id"],
                    "parent_id": node.get("parent_id"),
                    "wbs_code": code,
                }
            ):
                code = f"{code}-{uuid.uuid4().hex[:4]}"
            node_data = {
                "project_id": node["project_id"],
                "task_id": new_task.id,
                "title": new_task.title,
                "duration_days": new_task.duration_days or 1.0,
                "predecessors": new_task.predecessor_tasks,
                "early_start": 0.0,
                "early_finish": new_task.duration_days or 1.0,
                "is_critical": False,
                "parent_id": node.get("parent_id"),
                "wbs_code": code,
            }
            await db.wbs.insert_one(WBSNode(**node_data).dict())
        new_tasks.append(new_task)
    return new_tasks


class MergeRequest(BaseModel):
    task_ids: List[str]
    title: str


@api_router.post("/tasks/merge", response_model=Task)
async def merge_tasks(
    req: MergeRequest, current_user: User = Depends(get_current_user)
):
    tasks = await db.tasks.find({"id": {"$in": req.task_ids}}).to_list(1000)
    if len(tasks) != len(req.task_ids):
        raise HTTPException(status_code=404, detail="Tasks not found")
    if {t.get("discipline") for t in tasks} != {current_user.discipline}:
        raise HTTPException(status_code=403, detail="Task discipline mismatch")
    project_ids = {t.get("project_id") for t in tasks}
    project_id = project_ids.pop() if len(project_ids) == 1 else None
    merged = tasks[0].copy()
    merged.update({"id": str(uuid.uuid4()), "title": req.title})
    merged["story_points"] = sum(t.get("story_points") or 0 for t in tasks)
    merged["estimated_hours"] = sum(t.get("estimated_hours") or 0 for t in tasks)
    merged["duration_days"] = sum(t.get("duration_days") or 0 for t in tasks)
    merged_task = Task(**merged)
    await db.tasks.insert_one(merged_task.dict())
    await db.tasks.delete_many({"id": {"$in": req.task_ids}})
    nodes = await db.wbs.find({"task_id": {"$in": req.task_ids}}).to_list(1000)
    parent_id = nodes[0].get("parent_id") if nodes else None
    code = nodes[0].get("wbs_code", "") if nodes else ""
    await db.wbs.delete_many({"task_id": {"$in": req.task_ids}})
    if code:
        if await db.wbs.find_one(
            {"project_id": project_id, "parent_id": parent_id, "wbs_code": code}
        ):
            code = f"{code}-{uuid.uuid4().hex[:4]}"
    node_data = {
        "project_id": project_id or "",
        "task_id": merged_task.id,
        "title": merged_task.title,
        "duration_days": merged_task.duration_days or 1.0,
        "predecessors": merged_task.predecessor_tasks,
        "early_start": 0.0,
        "early_finish": merged_task.duration_days or 1.0,
        "is_critical": False,
        "parent_id": parent_id,
        "wbs_code": code or str(uuid.uuid4())[:4],
    }
    await db.wbs.insert_one(WBSNode(**node_data).dict())
    return merged_task


@api_router.get(
    "/projects/{project_id}/dependency-suggestions",
    response_model=List[DependencySuggestion],
)
async def get_dependency_suggestions(
    project_id: str, current_user: User = Depends(get_current_user)
):
    """Propose task dependencies for the given project."""
    project = await db.projects.find_one({"id": project_id})
    if not project:
        raise HTTPException(status_code=404, detail="Project not found")

    tasks_data = await db.tasks.find(
        {"project_id": project_id, "discipline": current_user.discipline}
    ).to_list(1000)

    task_objs = [MinimalTask(**t) for t in tasks_data]
    return propose_dependencies(task_objs)


# Epic endpoints
@api_router.post("/epics", response_model=Epic)
async def create_epic(epic: EpicCreate):
    # Verify project exists
    project = await db.projects.find_one({"id": epic.project_id})
    if not project:
        raise HTTPException(status_code=404, detail="Project not found")

    epic_dict = epic.dict()
    epic_dict["created_by"] = "default_user"  # TODO: Get from auth
    epic_obj = Epic(**epic_dict)
    await db.epics.insert_one(epic_obj.dict())
    return epic_obj


@api_router.get("/epics", response_model=List[Epic])
async def get_epics(project_id: Optional[str] = None):
    query = {}
    if project_id:
        query["project_id"] = project_id

    epics = await db.epics.find(query).to_list(1000)
    return [Epic(**epic) for epic in epics]


@api_router.get("/epics/{epic_id}", response_model=Epic)
async def get_epic(epic_id: str):
    epic = await db.epics.find_one({"id": epic_id})
    if not epic:
        raise HTTPException(status_code=404, detail="Epic not found")
    return Epic(**epic)


@api_router.put("/epics/{epic_id}", response_model=Epic)
async def update_epic(epic_id: str, epic_update: dict):
    epic = await db.epics.find_one({"id": epic_id})
    if not epic:
        raise HTTPException(status_code=404, detail="Epic not found")

    update_data = {k: v for k, v in epic_update.items() if v is not None}
    update_data["updated_at"] = datetime.utcnow()

    await db.epics.update_one({"id": epic_id}, {"$set": update_data})

    updated_epic = await db.epics.find_one({"id": epic_id})
    return Epic(**updated_epic)


@api_router.delete("/epics/{epic_id}")
async def delete_epic(epic_id: str, current_user: User = Depends(get_current_user)):
    # Check if epic has tasks
    epic_tasks = await db.tasks.count_documents(
        {"epic_id": epic_id, "discipline": current_user.discipline}
    )
    if epic_tasks > 0:
        raise HTTPException(
            status_code=400,
            detail=f"Cannot delete epic. Epic has {epic_tasks} task(s). Please move or delete these tasks first.",
        )

    result = await db.epics.delete_one({"id": epic_id})
    if result.deleted_count == 0:
        raise HTTPException(status_code=404, detail="Epic not found")
    return {"message": "Epic deleted successfully"}


# Sprint endpoints
@api_router.post("/sprints", response_model=Sprint)
async def create_sprint(sprint: SprintCreate):
    # Verify project exists
    project = await db.projects.find_one({"id": sprint.project_id})
    if not project:
        raise HTTPException(status_code=404, detail="Project not found")

    sprint_dict = sprint.dict()
    sprint_dict["created_by"] = "default_user"  # TODO: Get from auth
    sprint_obj = Sprint(**sprint_dict)
    await db.sprints.insert_one(sprint_obj.dict())
    return sprint_obj


@api_router.get("/sprints", response_model=List[Sprint])
async def get_sprints(
    project_id: Optional[str] = None, status: Optional[SprintStatus] = None
):
    query = {}
    if project_id:
        query["project_id"] = project_id
    if status:
        query["status"] = status

    sprints = await db.sprints.find(query).to_list(1000)
    return [Sprint(**sprint) for sprint in sprints]


@api_router.get("/sprints/{sprint_id}", response_model=Sprint)
async def get_sprint(sprint_id: str):
    sprint = await db.sprints.find_one({"id": sprint_id})
    if not sprint:
        raise HTTPException(status_code=404, detail="Sprint not found")
    return Sprint(**sprint)


@api_router.put("/sprints/{sprint_id}", response_model=Sprint)
async def update_sprint(sprint_id: str, sprint_update: dict):
    sprint = await db.sprints.find_one({"id": sprint_id})
    if not sprint:
        raise HTTPException(status_code=404, detail="Sprint not found")

    update_data = {k: v for k, v in sprint_update.items() if v is not None}
    update_data["updated_at"] = datetime.utcnow()

    await db.sprints.update_one({"id": sprint_id}, {"$set": update_data})

    updated_sprint = await db.sprints.find_one({"id": sprint_id})
    return Sprint(**updated_sprint)


@api_router.delete("/sprints/{sprint_id}")
async def delete_sprint(sprint_id: str, current_user: User = Depends(get_current_user)):
    # Remove sprint assignment from all tasks
    await db.tasks.update_many(
        {"sprint_id": sprint_id, "discipline": current_user.discipline},
        {"$unset": {"sprint_id": ""}},
    )

    result = await db.sprints.delete_one({"id": sprint_id})
    if result.deleted_count == 0:
        raise HTTPException(status_code=404, detail="Sprint not found")
    return {"message": "Sprint deleted successfully and tasks unassigned"}


# Sprint Board (Kanban with sprint filtering)
@api_router.get("/sprints/{sprint_id}/board")
async def get_sprint_board(
    sprint_id: str, current_user: User = Depends(get_current_user)
):
    sprint = await db.sprints.find_one({"id": sprint_id})
    if not sprint:
        raise HTTPException(status_code=404, detail="Sprint not found")

    tasks = await db.tasks.find(
        {"sprint_id": sprint_id, "discipline": current_user.discipline}
    ).to_list(1000)

    sprint_board = {"todo": [], "in_progress": [], "review": [], "done": []}

    for task in tasks:
        task_obj = Task(**task)
        sprint_board[task_obj.status.value].append(task_obj.dict())

    return {"sprint": Sprint(**sprint).dict(), "board": sprint_board}


# Sprint analytics
@api_router.get("/sprints/{sprint_id}/analytics")
async def get_sprint_analytics(
    sprint_id: str, current_user: User = Depends(get_current_user)
):
    """Provide analytics and burndown information for a sprint."""
    sprint = await db.sprints.find_one({"id": sprint_id})
    if not sprint:
        raise HTTPException(status_code=404, detail="Sprint not found")

    start_date_raw = sprint.get("start_date")
    end_date_raw = sprint.get("end_date")

    if not start_date_raw or not end_date_raw:
        raise HTTPException(status_code=400, detail="Sprint dates are missing")

    try:
        start_date = (
            start_date_raw
            if isinstance(start_date_raw, datetime)
            else datetime.fromisoformat(str(start_date_raw))
        )
        end_date = (
            end_date_raw
            if isinstance(end_date_raw, datetime)
            else datetime.fromisoformat(str(end_date_raw))
        )
    except Exception as exc:
        logger.exception("Invalid sprint dates")
        raise HTTPException(
            status_code=400, detail="Invalid sprint date format"
        ) from exc

    tasks = await db.tasks.find(
        {"sprint_id": sprint_id, "discipline": current_user.discipline}
    ).to_list(1000)

    total_story_points = sum(
        task.get("story_points", 0) for task in tasks if task.get("story_points")
    )
    completed_story_points = sum(
        task.get("story_points", 0)
        for task in tasks
        if task.get("story_points") and task.get("status") == "done"
    )

    total_tasks = len(tasks)
    completed_tasks = len([task for task in tasks if task.get("status") == "done"])

    current_date = datetime.utcnow()

    total_days = (end_date - start_date).days
    elapsed_days = max(0, (current_date - start_date).days)
    remaining_days = max(0, (end_date - current_date).days)

    return {
        "sprint_id": sprint_id,
        "total_story_points": total_story_points,
        "completed_story_points": completed_story_points,
        "remaining_story_points": total_story_points - completed_story_points,
        "completion_percentage": (
            (completed_story_points / total_story_points * 100)
            if total_story_points > 0
            else 0
        ),
        "total_tasks": total_tasks,
        "completed_tasks": completed_tasks,
        "remaining_tasks": total_tasks - completed_tasks,
        "task_completion_percentage": (
            (completed_tasks / total_tasks * 100) if total_tasks > 0 else 0
        ),
        "total_days": total_days,
        "elapsed_days": elapsed_days,
        "remaining_days": remaining_days,
        "burndown_data": calculate_burndown_data(tasks, start_date, end_date),
    }


def calculate_burndown_data(tasks, start_date, end_date):
    """Calculate burndown chart data"""
    # Simplified burndown calculation
    total_story_points = sum(
        task.get("story_points", 0) for task in tasks if task.get("story_points")
    )

    # Generate ideal burndown line
    total_days = (end_date - start_date).days
    if total_days <= 0:
        return []

    burndown_data = []
    daily_burndown = total_story_points / total_days if total_days > 0 else 0

    for day in range(total_days + 1):
        current_date = start_date + timedelta(days=day)
        ideal_remaining = max(0, total_story_points - (day * daily_burndown))

        # Calculate actual remaining (simplified - in real app, would track daily completion)
        completed_points = sum(
            task.get("story_points", 0)
            for task in tasks
            if task.get("story_points") and task.get("status") == "done"
        )
        actual_remaining = total_story_points - completed_points

        burndown_data.append(
            {
                "date": current_date.isoformat(),
                "ideal_remaining": ideal_remaining,
                "actual_remaining": (
                    actual_remaining if current_date <= datetime.utcnow() else None
                ),
            }
        )

    return burndown_data


# Document Management endpoints
@api_router.post("/documents/upload")
async def upload_document(
    file: UploadFile = File(...),
    title: str = Form(...),
    description: str = Form(...),
    category: str = Form(...),
    project_id: Optional[str] = Form(None),
    task_id: Optional[str] = Form(None),
    discipline: Optional[str] = Form(None),
    document_number: Optional[str] = Form(None),
    is_confidential: bool = Form(False),
    tags: str = Form(""),  # Comma-separated tags
    current_user: User = Depends(get_current_user),
):
    if discipline is None:
        discipline = current_user.discipline
    elif discipline != current_user.discipline:
        raise HTTPException(
            status_code=403, detail="Cannot upload to another discipline"
        )

    try:
        # Create documents directory if it doesn't exist
        documents_dir = ROOT_DIR / "documents"
        documents_dir.mkdir(exist_ok=True)

        # Generate unique filename
        file_extension = file.filename.split(".")[-1] if "." in file.filename else ""
        unique_filename = f"{uuid.uuid4()}.{file_extension}"
        file_path = documents_dir / unique_filename

        # Save file
        with open(file_path, "wb") as buffer:
            shutil.copyfileobj(file.file, buffer)

        # Get file size
        file_size = file_path.stat().st_size

        # Parse tags
        tag_list = (
            [tag.strip() for tag in tags.split(",") if tag.strip()] if tags else []
        )

        # Create document record
        document_data = {
            "title": title,
            "description": description,
            "category": category,
            "project_id": project_id,
            "task_id": task_id,
            "file_name": file.filename,
            "file_size": file_size,
            "file_type": file.content_type,
            "file_path": str(file_path),
            "discipline": discipline,
            "document_number": document_number,
            "review_step": DocumentReviewStep.DIC,
            "created_by": current_user.id,
            "tags": tag_list,
            "is_confidential": is_confidential,
        }

        document_obj = Document(**document_data)
        await db.documents.insert_one(document_obj.dict())

        return document_obj

    except Exception as e:
        # Clean up file if document creation failed
        if "file_path" in locals() and file_path.exists():
            file_path.unlink()
        raise HTTPException(
            status_code=500, detail=f"Failed to upload document: {str(e)}"
        )


@api_router.post("/documents/parse")
async def parse_document_endpoint(
    file: UploadFile = File(...),
    project_id: Optional[str] = Form(None),
    discipline: Optional[str] = Form(None),
    current_user: User = Depends(get_current_user),
):
    """Upload a CTR/MDR file, apply OCR and create tasks from the result."""
    try:
        documents_dir = ROOT_DIR / "documents"
        documents_dir.mkdir(exist_ok=True)
        extension = file.filename.split(".")[-1] if "." in file.filename else ""
        temp_path = documents_dir / f"{uuid.uuid4()}.{extension}"

        with open(temp_path, "wb") as buffer:
            shutil.copyfileobj(file.file, buffer)

        data = ocr_parse_document(temp_path)

        # Use the provided discipline or fall back to the requesting user's
        # discipline. This ensures created tasks are automatically placed in the
        # correct backlog.
        task_discipline = discipline or current_user.discipline

        created_tasks: List[Task] = []
        created_nodes: List[WBSNode] = []
        for item in data.get("tasks", []):
            task_data = {
                "title": item.get("task", "Untitled Task"),
                "description": f"Imported from {file.filename}",
                "created_by": current_user.id,
                "discipline": task_discipline,
                "project_id": project_id,
            }
            date_str = item.get("planned_date")
            if date_str:
                try:
                    task_data["due_date"] = datetime.fromisoformat(date_str)
                except Exception:
                    pass

            task_obj = Task(**task_data)
            await db.tasks.insert_one(task_obj.dict())

            deps = [
                DependencyMetadata(
                    predecessor_id=p,
                    type="predecessor",
                    confidence=1.0,
                    created_by=current_user.id,
                ).dict()
                for p in task_obj.predecessor_tasks
            ]

            node = WBSNode(
                project_id=project_id or "",
                task_id=task_obj.id,
                title=task_obj.title,
                duration_days=task_obj.duration_days or 1.0,
                predecessors=task_obj.predecessor_tasks,
                dependency_metadata=deps,
                early_start=0.0,
                early_finish=task_obj.duration_days or 1.0,
                is_critical=False,
                created_by=current_user.id,
                parent_id=None,
                wbs_code=str(len(created_tasks) + 1),
                code=str(len(created_tasks) + 1),
                children=None,
            )
            await db.wbs.insert_one(node.dict())
            created_tasks.append(task_obj)
            created_nodes.append(node)

        data["created_tasks"] = [t.dict() for t in created_tasks]
        if created_nodes:
            await _record_wbs_audit(
                project_id or "",
                current_user.id,
                created_nodes,
                None,
                None,
            )
        return data
    except Exception as e:
        raise HTTPException(
            status_code=500, detail=f"Failed to parse document: {str(e)}"
        )
    finally:
        if "temp_path" in locals() and temp_path.exists():
            temp_path.unlink()


@api_router.get("/documents", response_model=List[Document])
async def get_documents(
    project_id: Optional[str] = None,
    category: Optional[str] = None,
    status: Optional[str] = None,
    search: Optional[str] = None,
    current_user: User = Depends(get_current_user),
):
    query = {"discipline": current_user.discipline}

    if project_id:
        query["project_id"] = project_id
    if category:
        query["category"] = category
    if status:
        query["status"] = status

    # Add text search
    if search:
        query["$or"] = [
            {"title": {"$regex": search, "$options": "i"}},
            {"description": {"$regex": search, "$options": "i"}},
            {"document_number": {"$regex": search, "$options": "i"}},
            {"tags": {"$in": [{"$regex": search, "$options": "i"}]}},
        ]

    documents = await db.documents.find(query).to_list(1000)
    return [Document(**doc) for doc in documents]


@api_router.get("/documents/dcc", response_model=List[Document])
async def get_dcc_documents(current_user: User = Depends(get_current_user)):
    docs = await db.documents.find({"review_step": DocumentReviewStep.DCC}).to_list(
        1000
    )
    return [Document(**d) for d in docs]


@api_router.get("/documents/{document_id}", response_model=Document)
async def get_document(
    document_id: str, current_user: User = Depends(get_current_user)
):
    document = await db.documents.find_one({"id": document_id})
    if not document or document.get("discipline") != current_user.discipline:
        raise HTTPException(status_code=404, detail="Document not found")
    return Document(**document)


@api_router.get("/documents/{document_id}/download")
async def download_document(
    document_id: str, current_user: User = Depends(get_current_user)
):
    document = await db.documents.find_one({"id": document_id})
    if not document or document.get("discipline") != current_user.discipline:
        raise HTTPException(status_code=404, detail="Document not found")

    file_path = Path(document["file_path"])
    if not file_path.exists():
        raise HTTPException(status_code=404, detail="File not found on disk")

    return FileResponse(
        path=file_path, filename=document["file_name"], media_type=document["file_type"]
    )


@api_router.put("/documents/{document_id}", response_model=Document)
async def update_document(
    document_id: str,
    document_update: DocumentUpdate,
    current_user: User = Depends(get_current_user),
):
    document = await db.documents.find_one({"id": document_id})
    if not document or document.get("discipline") != current_user.discipline:
        raise HTTPException(status_code=404, detail="Document not found")

    update_data = {k: v for k, v in document_update.dict().items() if v is not None}
    update_data["updated_at"] = datetime.utcnow()

    await db.documents.update_one({"id": document_id}, {"$set": update_data})

    updated_document = await db.documents.find_one({"id": document_id})
    if new_status or review_step:
        status_val = (
            update_data.get("status", document["status"])
            if new_status
            else document["status"]
        )
        msg = f"Document '{document['title']}' status updated to {status_val}"
        await send_notification(
            Document(**updated_document), msg, user_id=document.get("created_by")
        )
    return Document(**updated_document)


@api_router.post("/documents/{document_id}/dcc_finalize")
async def finalize_document(
    document_id: str, current_user: User = Depends(get_current_user)
):
    doc = await db.documents.find_one({"id": document_id})
    if not doc:
        raise HTTPException(status_code=404, detail="Document not found")

    update_data = {"dcc_completed_at": datetime.utcnow()}
    await db.documents.update_one({"id": document_id}, {"$set": update_data})
    updated = await db.documents.find_one({"id": document_id})
    await send_notification(
        Document(**updated),
        f"Document '{updated['title']}' finalized by DCC",
        user_id=doc.get("created_by"),
    )
    return Document(**updated)


@api_router.post("/documents/{document_id}/advance_review")
async def advance_document_review(document_id: str, revision: bool = False):
    """Move a document through the DIC -> IDC -> DCC workflow."""
    document = await db.documents.find_one({"id": document_id})
    if not document:
        raise HTTPException(status_code=404, detail="Document not found")

    doc = Document(**document)
    update_data = {"updated_at": datetime.utcnow()}
    notification = None

    if revision:
        update_data["review_step"] = DocumentReviewStep.DIC
        update_data["status"] = DocumentStatus.DRAFT
        notification = (
            f"Document '{doc.title}' requires revisions and was returned to DIC"
        )
        if doc.task_id:
            await db.tasks.update_one(
                {"id": doc.task_id}, {"$set": {"status": TaskStatus.IN_PROGRESS}}
            )
    else:
        if doc.review_step == DocumentReviewStep.DIC:
            update_data["review_step"] = DocumentReviewStep.IDC
            update_data["dic_completed_at"] = datetime.utcnow()
            update_data["status"] = DocumentStatus.UNDER_REVIEW
            notification = f"Document '{doc.title}' sent for client approval"
            if doc.task_id:
                await db.tasks.update_one(
                    {"id": doc.task_id}, {"$set": {"status": TaskStatus.REVIEW}}
                )
        elif doc.review_step == DocumentReviewStep.IDC:
            update_data["review_step"] = DocumentReviewStep.DCC
            update_data["idc_completed_at"] = datetime.utcnow()
            update_data["status"] = DocumentStatus.APPROVED
            notification = (
                f"Document '{doc.title}' approved and sent to document control"
            )
            if doc.task_id:
                await db.tasks.update_one(
                    {"id": doc.task_id}, {"$set": {"status": TaskStatus.DONE}}
                )
        else:
            return {"message": "Document already in final stage"}

    await db.documents.update_one({"id": document_id}, {"$set": update_data})

    updated_document = await db.documents.find_one({"id": document_id})
    if notification:
        await send_notification(
            Document(**updated_document), notification, user_id=doc.created_by
        )
    return {"document": Document(**updated_document), "notification": notification}


@api_router.put("/documents/{document_id}/status")
async def update_document_status(
    document_id: str,
    status_update: dict,
    current_user: User = Depends(get_current_user),
):
    document = await db.documents.find_one({"id": document_id})
    if not document or document.get("discipline") != current_user.discipline:
        raise HTTPException(status_code=404, detail="Document not found")

    new_status = status_update.get("status")
    reviewed_by = status_update.get("reviewed_by")
    approved_by = status_update.get("approved_by")
    review_step = status_update.get("review_step")

    update_data = {"updated_at": datetime.utcnow()}

    if new_status:
        update_data["status"] = new_status
    if reviewed_by:
        update_data["reviewed_by"] = reviewed_by
    if approved_by:
        update_data["approved_by"] = approved_by
    if review_step:
        update_data["review_step"] = review_step

    await db.documents.update_one({"id": document_id}, {"$set": update_data})

    updated_document = await db.documents.find_one({"id": document_id})
    if new_status or review_step:
        status_val = (
            update_data.get("status", document["status"])
            if new_status
            else document["status"]
        )
        msg = f"Document '{document['title']}' status updated to {status_val}"
        await send_notification(
            Document(**updated_document), msg, user_id=document.get("created_by")
        )
    return Document(**updated_document)


@api_router.delete("/documents/{document_id}")
async def delete_document(
    document_id: str, current_user: User = Depends(get_current_user)
):
    document = await db.documents.find_one({"id": document_id})
    if not document or document.get("discipline") != current_user.discipline:
        raise HTTPException(status_code=404, detail="Document not found")

    # Delete file from disk
    file_path = Path(document["file_path"])
    if file_path.exists():
        file_path.unlink()

    # Delete document record
    result = await db.documents.delete_one({"id": document_id})
    if result.deleted_count == 0:
        raise HTTPException(status_code=404, detail="Document not found")

    return {"message": "Document deleted successfully"}


@api_router.get("/notifications", response_model=List[Notification])
async def get_notifications(current_user: User = Depends(get_current_user)):
    notes = await db.notifications.find({"user_id": current_user.id}).to_list(1000)
    return [Notification(**n) for n in notes]


# Document analytics
@api_router.get("/documents/analytics/summary")
async def get_document_analytics(
    project_id: Optional[str] = None, current_user: User = Depends(get_current_user)
):
    query = {"discipline": current_user.discipline}
    if project_id:
        query["project_id"] = project_id

    # Get document counts by category
    pipeline = [
        {"$match": query},
        {
            "$group": {
                "_id": "$category",
                "count": {"$sum": 1},
                "total_size": {"$sum": "$file_size"},
            }
        },
    ]

    category_stats = await db.documents.aggregate(pipeline).to_list(100)

    # Get document counts by status
    status_pipeline = [
        {"$match": query},
        {"$group": {"_id": "$status", "count": {"$sum": 1}}},
    ]

    status_stats = await db.documents.aggregate(status_pipeline).to_list(100)

    # Get total counts
    total_documents = await db.documents.count_documents(query)

    # Calculate total storage size
    size_pipeline = [
        {"$match": query},
        {"$group": {"_id": None, "total_size": {"$sum": "$file_size"}}},
    ]

    size_result = await db.documents.aggregate(size_pipeline).to_list(1)
    total_size = size_result[0]["total_size"] if size_result else 0

    return {
        "total_documents": total_documents,
        "total_size_bytes": total_size,
        "total_size_mb": round(total_size / (1024 * 1024), 2),
        "by_category": {stat["_id"]: stat for stat in category_stats},
        "by_status": {stat["_id"]: stat for stat in status_stats},
    }


# Include the router in the main app
app.include_router(api_router)

app.add_middleware(
    CORSMiddleware,
    allow_credentials=True,
    allow_origins=["*"],
    allow_methods=["*"],
    allow_headers=["*"],
)

# Configure logging
logging.basicConfig(
    level=logging.INFO, format="%(asctime)s - %(name)s - %(levelname)s - %(message)s"
)
logger = logging.getLogger(__name__)


@app.on_event("shutdown")
async def shutdown_db_client():
    client.close()


if __name__ == "__main__":
    import uvicorn

    # Read server configuration from environment variables with sensible defaults
    host = os.environ.get("HOST", "0.0.0.0")
    port = int(os.environ.get("PORT", 8000))
    reload = os.environ.get("RELOAD", "false").lower() == "true"
    workers = int(os.environ.get("WORKERS", 1))
    log_level = os.environ.get("LOG_LEVEL", "info").lower()

    # Start the server with configuration from environment
    uvicorn.run(
        app, host=host, port=port, reload=reload, workers=workers, log_level=log_level
    )<|MERGE_RESOLUTION|>--- conflicted
+++ resolved
@@ -1770,7 +1770,6 @@
             raise HTTPException(
                 status_code=400, detail="Invalid anchor_date format"
             ) from exc
-<<<<<<< HEAD
 
     return CPMExport.model_validate(
         {
@@ -1781,7 +1780,6 @@
         }
     )
 
-=======
 
     return CPMExport(
         project_id=project_id,
@@ -1790,7 +1788,6 @@
         tasks=tasks,
     )
 
->>>>>>> 4ca68002
 
 @api_router.post("/projects/{project_id}/wbs/nodes", response_model=WBSNode)
 async def create_wbs_node(project_id: str, node: WBSNodeCreate):
