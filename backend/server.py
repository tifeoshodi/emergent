--- conflicted
+++ resolved
@@ -24,7 +24,7 @@
 from fastapi.responses import FileResponse
 from motor.motor_asyncio import AsyncIOMotorClient
 from pydantic import BaseModel, Field
-<<<<<<< HEAD
+
 from pymongo.client_session import ClientSession
 from starlette.middleware.cors import CORSMiddleware
 
@@ -33,13 +33,13 @@
     MinimalTask,
     propose_dependencies,
 )
-=======
+
 from typing import List, Optional, Dict, Any
 import uuid
 from datetime import datetime, timedelta
 from enum import Enum
 import shutil
->>>>>>> 416df67c
+
 
 ROOT_DIR = Path(__file__).parent
 load_dotenv(ROOT_DIR / ".env")
