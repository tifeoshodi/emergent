--- conflicted
+++ resolved
@@ -1751,20 +1751,14 @@
         except Exception as exc:  # pragma: no cover - validation
             raise HTTPException(status_code=400, detail="Invalid anchor_date format") from exc
 
-<<<<<<< HEAD
     return CPMExport.model_construct(
-=======
     return CPMExport(
->>>>>>> f0545a34
         project_id=project_id,
         anchor_date=anchor_dt,
         calendar=cal,
         tasks=tasks,
     )
-<<<<<<< HEAD
-
-=======
->>>>>>> f0545a34
+
 @api_router.post("/projects/{project_id}/wbs/nodes", response_model=WBSNode)
 async def create_wbs_node(project_id: str, node: WBSNodeCreate):
     project = await db.projects.find_one({"id": project_id})
