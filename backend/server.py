--- conflicted
+++ resolved
@@ -1490,7 +1490,6 @@
     return critical_path, results
 
 
-<<<<<<< HEAD
 async def _record_wbs_audit(
     project_id: str,
     user_id: str,
@@ -1508,7 +1507,7 @@
         "inference_logs": {"critical_path": critical_path, "metrics": metrics},
     }
     await db.wbs_audit.insert_one(record, session=session)
-=======
+
 # Default grouping rules for building the WBS tree
 DEFAULT_WBS_RULES: Dict[str, Any] = {
     "discipline": True,
@@ -1548,7 +1547,6 @@
         tree.setdefault(group, []).append(t)
 
     return tree
->>>>>>> 4b342300
 
 
 async def _generate_project_wbs(
@@ -1614,9 +1612,8 @@
             "early_start": m["early_start"],
             "early_finish": m["early_finish"],
             "is_critical": m["is_critical"],
-<<<<<<< HEAD
             "created_by": current_user.id,
-=======
+
             "parent_id": None,
 
             "wbs_code": str(idx),
@@ -1624,13 +1621,12 @@
             "code": str(idx),
             "children": None,
 
->>>>>>> 4b342300
+
         }
         node = WBSNode(**node_data)
         await db.wbs.insert_one(node.dict(), session=session)
         nodes.append(node)
 
-<<<<<<< HEAD
     await _record_wbs_audit(
         project_id,
         current_user.id,
@@ -1639,8 +1635,6 @@
         metrics,
         session=session,
     )
-=======
->>>>>>> 4b342300
 
     return nodes
 
@@ -2263,9 +2257,7 @@
                 early_start=0.0,
                 early_finish=task_obj.duration_days or 1.0,
                 is_critical=False,
-<<<<<<< HEAD
                 created_by=current_user.id,
-=======
                 parent_id=None,
 
                 wbs_code=str(len(created_tasks) + 1),
@@ -2273,7 +2265,6 @@
                 code=str(len(created_tasks) + 1),
                 children=None,
 
->>>>>>> 4b342300
             )
             await db.wbs.insert_one(node.dict())
             created_tasks.append(task_obj)
