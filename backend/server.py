from fastapi import FastAPI, APIRouter, HTTPException, Depends, File, UploadFile, Form, Header
from fastapi.responses import FileResponse
from dotenv import load_dotenv
from starlette.middleware.cors import CORSMiddleware
from motor.motor_asyncio import AsyncIOMotorClient
import os
import logging
from pathlib import Path
from document_parser import parse_document as ocr_parse_document
from pydantic import BaseModel, Field
from typing import List, Optional, Dict
import uuid
from datetime import datetime, timedelta
from enum import Enum
import shutil

ROOT_DIR = Path(__file__).parent
load_dotenv(ROOT_DIR / ".env")

# MongoDB connection
mongo_url = os.environ["MONGO_URL"]
client = AsyncIOMotorClient(mongo_url)
db = client[os.environ["DB_NAME"]]

# Create the main app without a prefix
app = FastAPI()

# Create a router with the /api prefix
api_router = APIRouter(prefix="/api")


# Root endpoint for API health check
@api_router.get("/")
async def api_health():
    return {"status": "ok", "message": "EPC Project Management API is running"}


async def get_current_user(x_user_id: str = Header(..., alias="X-User-ID")) -> "User":
    user = await db.users.find_one({"id": x_user_id})
    if not user:
        raise HTTPException(status_code=401, detail="Invalid user")
    return User(**user)


<<<<<<< HEAD
async def send_notification(document: "Document", message: str, user_id: Optional[str] = None):
    """Store a document-related notification for later retrieval."""
    note = Notification(document_id=document.id, message=message, user_id=user_id)
    await db.notifications.insert_one(note.dict())
    logger.info(message)


=======
>>>>>>> 55020c71
async def get_discipline_scope(
    current_user: User = Depends(get_current_user),
) -> dict:
    """Return a query filter enforcing the current user's discipline."""
    if not current_user.discipline:
        raise HTTPException(status_code=403, detail="User has no discipline assigned")
    return {"discipline": current_user.discipline}


# Enums
class TaskStatus(str, Enum):
    TODO = "todo"
    IN_PROGRESS = "in_progress"
    REVIEW = "review"
    DONE = "done"


class TaskPriority(str, Enum):
    LOW = "low"
    MEDIUM = "medium"
    HIGH = "high"
    CRITICAL = "critical"


class UserRole(str, Enum):
    PROJECT_MANAGER = "project_manager"
    ENGINEERING_MANAGER = "engineering_manager"
    CONTRACTOR = "contractor"
    SENIOR_ENGINEER_1 = "senior_engineer_1"
    SENIOR_ENGINEER_2 = "senior_engineer_2"
    INTERMEDIATE_ENGINEER = "intermediate_engineer"
    JUNIOR_ENGINEER = "junior_engineer"


class ProjectStatus(str, Enum):
    PLANNING = "planning"
    ACTIVE = "active"
    ON_HOLD = "on_hold"
    COMPLETED = "completed"
    CANCELLED = "cancelled"


class SprintStatus(str, Enum):
    PLANNING = "planning"
    ACTIVE = "active"
    COMPLETED = "completed"
    CANCELLED = "cancelled"


class EpicStatus(str, Enum):
    BACKLOG = "backlog"
    IN_PROGRESS = "in_progress"
    DONE = "done"
    CANCELLED = "cancelled"


class DocumentStatus(str, Enum):
    DRAFT = "draft"
    UNDER_REVIEW = "under_review"
    APPROVED = "approved"
    SUPERSEDED = "superseded"
    ARCHIVED = "archived"



class DocumentReviewStep(str, Enum):
    DIC = "dic"  # Discipline Internal Check
    IDC = "idc"  # Inter Discipline Check
    DCC = "dcc"  # Document Control Centre / Client Feedback & Approval



class DocumentCategory(str, Enum):
    ENGINEERING_DRAWING = "engineering_drawing"
    PIPING_DRAWING = "piping_drawing"
    ELECTRICAL_DRAWING = "electrical_drawing"
    INSTRUMENT_DRAWING = "instrument_drawing"
    TECHNICAL_SPECIFICATION = "technical_specification"
    PROJECT_REPORT = "project_report"
    SAFETY_DOCUMENT = "safety_document"
    COMPLIANCE_DOCUMENT = "compliance_document"
    MEETING_MINUTES = "meeting_minutes"
    VENDOR_DOCUMENT = "vendor_document"
    AS_BUILT_DOCUMENT = "as_built_document"
    PROCEDURE = "procedure"
    MANUAL = "manual"
    CERTIFICATE = "certificate"
    OTHER = "other"


# Models
class User(BaseModel):
    id: str = Field(default_factory=lambda: str(uuid.uuid4()))
    name: str
    email: str
    role: UserRole
    discipline: Optional[str] = None  # e.g., "Mechanical", "Electrical", "Process"
    hourly_rate: Optional[float] = None  # For resource costing
    availability: Optional[float] = 1.0  # 0.0 to 1.0, default full availability
    created_at: datetime = Field(default_factory=datetime.utcnow)


class UserCreate(BaseModel):
    name: str
    email: str
    role: UserRole
    discipline: Optional[str] = None
    hourly_rate: Optional[float] = None
    availability: Optional[float] = 1.0


class Discipline(BaseModel):
    id: str = Field(default_factory=lambda: str(uuid.uuid4()))
    name: str
    members: List[str] = []


class DisciplineCreate(BaseModel):
    name: str


class Project(BaseModel):
    id: str = Field(default_factory=lambda: str(uuid.uuid4()))
    name: str
    description: str
    status: ProjectStatus
    start_date: datetime
    end_date: Optional[datetime] = None
    project_manager_id: str
    created_by: str
    created_at: datetime = Field(default_factory=datetime.utcnow)
    updated_at: datetime = Field(default_factory=datetime.utcnow)


class ProjectCreate(BaseModel):
    name: str
    description: str
    start_date: datetime
    end_date: Optional[datetime] = None
    project_manager_id: str


class Epic(BaseModel):
    id: str = Field(default_factory=lambda: str(uuid.uuid4()))
    title: str
    description: str
    status: EpicStatus = EpicStatus.BACKLOG
    project_id: str
    created_by: str
    assigned_to: Optional[str] = None  # Epic owner
    start_date: Optional[datetime] = None
    end_date: Optional[datetime] = None
    story_points: Optional[int] = None
    priority: TaskPriority = TaskPriority.MEDIUM
    labels: List[str] = []
    created_at: datetime = Field(default_factory=datetime.utcnow)
    updated_at: datetime = Field(default_factory=datetime.utcnow)


class EpicCreate(BaseModel):
    title: str
    description: str
    project_id: str
    assigned_to: Optional[str] = None
    start_date: Optional[datetime] = None
    end_date: Optional[datetime] = None
    story_points: Optional[int] = None
    priority: TaskPriority = TaskPriority.MEDIUM
    labels: List[str] = []


class Sprint(BaseModel):
    id: str = Field(default_factory=lambda: str(uuid.uuid4()))
    name: str
    description: str
    status: SprintStatus = SprintStatus.PLANNING
    project_id: str
    start_date: datetime
    end_date: datetime
    goal: Optional[str] = None
    created_by: str
    capacity_hours: Optional[float] = None  # Total team capacity for sprint
    velocity_target: Optional[int] = None  # Target story points
    created_at: datetime = Field(default_factory=datetime.utcnow)
    updated_at: datetime = Field(default_factory=datetime.utcnow)


class SprintCreate(BaseModel):
    name: str
    description: str
    project_id: str
    start_date: datetime
    end_date: datetime
    goal: Optional[str] = None
    capacity_hours: Optional[float] = None
    velocity_target: Optional[int] = None


class DocumentBase(BaseModel):
    title: str
    description: str
    category: DocumentCategory
    project_id: Optional[str] = None  # Associated project
    task_id: Optional[str] = None  # Associated task
    file_name: str
    file_size: int  # Size in bytes
    file_type: str  # MIME type
    file_path: str  # Storage path
    version: str = "1.0"
    revision: Optional[str] = None
    discipline: Optional[str] = None  # Engineering discipline
    document_number: Optional[str] = None  # Unique document identifier
    review_step: DocumentReviewStep = DocumentReviewStep.DIC
    dic_completed_at: Optional[datetime] = None
    idc_completed_at: Optional[datetime] = None
    dcc_completed_at: Optional[datetime] = None
    tags: List[str] = []
    is_confidential: bool = False
    expiry_date: Optional[datetime] = None  # For certificates, etc.


class Document(DocumentBase):
    id: str = Field(default_factory=lambda: str(uuid.uuid4()))
    status: DocumentStatus = DocumentStatus.DRAFT
    created_by: str
    reviewed_by: Optional[str] = None
    approved_by: Optional[str] = None
    created_at: datetime = Field(default_factory=datetime.utcnow)
    updated_at: datetime = Field(default_factory=datetime.utcnow)


class DocumentCreate(DocumentBase):
    pass


class DocumentUpdate(BaseModel):
    title: Optional[str] = None
    description: Optional[str] = None
    category: Optional[DocumentCategory] = None
    status: Optional[DocumentStatus] = None
    project_id: Optional[str] = None
    task_id: Optional[str] = None
    version: Optional[str] = None
    revision: Optional[str] = None
    discipline: Optional[str] = None
    review_step: Optional[DocumentReviewStep] = None
    dic_completed_at: Optional[datetime] = None
    idc_completed_at: Optional[datetime] = None
    dcc_completed_at: Optional[datetime] = None
    document_number: Optional[str] = None
    reviewed_by: Optional[str] = None
    approved_by: Optional[str] = None
    tags: Optional[List[str]] = None
    is_confidential: Optional[bool] = None
    expiry_date: Optional[datetime] = None


class Notification(BaseModel):
    id: str = Field(default_factory=lambda: str(uuid.uuid4()))
    document_id: str
    message: str
    user_id: Optional[str] = None
    created_at: datetime = Field(default_factory=datetime.utcnow)
    read: bool = False


class Task(BaseModel):
    id: str = Field(default_factory=lambda: str(uuid.uuid4()))
    title: str
    description: str
    status: TaskStatus = TaskStatus.TODO
    priority: TaskPriority = TaskPriority.MEDIUM
    assigned_to: Optional[str] = None  # user_id
    project_id: Optional[str] = None  # None for independent tasks
    epic_id: Optional[str] = None  # Epic this task belongs to
    sprint_id: Optional[str] = None  # Sprint this task is assigned to
    story_points: Optional[int] = None  # Agile story points
    discipline: Optional[str] = None
    created_by: str
    due_date: Optional[datetime] = None
    estimated_hours: Optional[float] = None
    actual_hours: Optional[float] = None
    # Gantt Chart fields
    start_date: Optional[datetime] = None
    end_date: Optional[datetime] = None
    duration_days: Optional[float] = None
    predecessor_tasks: List[str] = []  # List of task IDs this task depends on
    is_milestone: bool = False
    progress_percent: Optional[float] = 0.0  # 0-100
    # Resource allocation
    required_resources: List[str] = []  # List of user IDs required for this task
    tags: List[str] = []
    created_at: datetime = Field(default_factory=datetime.utcnow)
    updated_at: datetime = Field(default_factory=datetime.utcnow)


class TaskCreate(BaseModel):
    title: str
    description: str
    priority: TaskPriority = TaskPriority.MEDIUM
    assigned_to: Optional[str] = None
    project_id: Optional[str] = None
    epic_id: Optional[str] = None
    sprint_id: Optional[str] = None
    story_points: Optional[int] = None
    discipline: Optional[str] = None
    due_date: Optional[datetime] = None
    estimated_hours: Optional[float] = None
    # Gantt fields
    start_date: Optional[datetime] = None
    end_date: Optional[datetime] = None
    duration_days: Optional[float] = None
    predecessor_tasks: List[str] = []
    is_milestone: bool = False
    required_resources: List[str] = []
    tags: List[str] = []


class TaskUpdate(BaseModel):
    title: Optional[str] = None
    description: Optional[str] = None
    status: Optional[TaskStatus] = None
    priority: Optional[TaskPriority] = None
    assigned_to: Optional[str] = None
    epic_id: Optional[str] = None
    sprint_id: Optional[str] = None
    story_points: Optional[int] = None
    due_date: Optional[datetime] = None
    discipline: Optional[str] = None
    estimated_hours: Optional[float] = None
    actual_hours: Optional[float] = None
    # Gantt fields
    start_date: Optional[datetime] = None
    end_date: Optional[datetime] = None
    duration_days: Optional[float] = None
    predecessor_tasks: Optional[List[str]] = None
    is_milestone: Optional[bool] = None
    progress_percent: Optional[float] = None
    required_resources: Optional[List[str]] = None
    tags: Optional[List[str]] = None


# Dashboard stats model
class DashboardStats(BaseModel):
    total_projects: int
    active_projects: int
    total_tasks: int
    completed_tasks: int
    in_progress_tasks: int
    overdue_tasks: int
    my_tasks: int


# Metrics for dashboard views filtered by discipline
class ProjectProgress(BaseModel):
    project_id: str
    project_name: str
    progress_percent: float
    milestone_completion_percent: float


class DisciplineDashboard(BaseModel):
    discipline: str
    tasks_by_status: dict
    milestone_completion_percent: float
    resource_utilization_percent: float
    projects: List[ProjectProgress]


# Gantt Chart models
class GanttTask(BaseModel):
    id: str
    title: str
    start_date: datetime
    end_date: datetime
    duration_days: float
    progress_percent: float
    assigned_to: Optional[str] = None
    predecessor_tasks: List[str] = []
    is_milestone: bool = False
    status: TaskStatus
    priority: TaskPriority


class GanttData(BaseModel):
    tasks: List[GanttTask]
    project_start: datetime
    project_end: datetime
    critical_path: List[str] = []  # Task IDs on critical path


# WBS models
class WBSNode(BaseModel):
    id: str = Field(default_factory=lambda: str(uuid.uuid4()))
    project_id: str
    task_id: str
    title: str
    duration_days: float
    predecessors: List[str] = []
    early_start: float
    early_finish: float
    is_critical: bool = False


# Resource allocation models
class ResourceAllocation(BaseModel):
    user_id: str
    user_name: str
    discipline: str
    total_allocated_hours: float
    available_hours: float
    utilization_percent: float
    tasks: List[dict]


class ProjectResource(BaseModel):
    project_id: str
    project_name: str
    total_hours_required: float
    total_hours_allocated: float
    resources: List[ResourceAllocation]


# Discipline endpoints
@api_router.post("/disciplines", response_model=Discipline)
async def create_discipline(discipline: DisciplineCreate):
    discipline_obj = Discipline(**discipline.dict())
    await db.disciplines.insert_one(discipline_obj.dict())
    return discipline_obj


@api_router.get("/disciplines", response_model=List[Discipline])
async def get_disciplines():
    disciplines = await db.disciplines.find().to_list(1000)
    return [Discipline(**d) for d in disciplines]


@api_router.post("/disciplines/{discipline_name}/members/{user_id}", response_model=Discipline)
async def add_discipline_member(discipline_name: str, user_id: str):
    """Add a user to a discipline and update membership lists."""
    discipline = await db.disciplines.find_one({"name": discipline_name})
    if not discipline:
        raise HTTPException(status_code=404, detail="Discipline not found")

    user = await db.users.find_one({"id": user_id})
    if not user:
        raise HTTPException(status_code=404, detail="User not found")

    # Remove from old discipline if necessary
    if user.get("discipline") and user["discipline"] != discipline_name:
        await db.disciplines.update_one({"name": user["discipline"]}, {"$pull": {"members": user_id}})

    await db.disciplines.update_one({"name": discipline_name}, {"$addToSet": {"members": user_id}})
    await db.users.update_one({"id": user_id}, {"$set": {"discipline": discipline_name}})

    updated = await db.disciplines.find_one({"name": discipline_name})
    return Discipline(**updated)


@api_router.delete("/disciplines/{discipline_name}/members/{user_id}", response_model=Discipline)
async def remove_discipline_member(discipline_name: str, user_id: str):
    """Remove a user from a discipline."""
    discipline = await db.disciplines.find_one({"name": discipline_name})
    if not discipline:
        raise HTTPException(status_code=404, detail="Discipline not found")

    await db.disciplines.update_one({"name": discipline_name}, {"$pull": {"members": user_id}})

    user = await db.users.find_one({"id": user_id})
    if user and user.get("discipline") == discipline_name:
        await db.users.update_one({"id": user_id}, {"$set": {"discipline": None}})

    updated = await db.disciplines.find_one({"name": discipline_name})
    return Discipline(**updated)


# User endpoints
@api_router.post("/users", response_model=User)
async def create_user(user: UserCreate):
    user_dict = user.dict()
    user_obj = User(**user_dict)
    await db.users.insert_one(user_obj.dict())
    if user_obj.discipline:
        await db.disciplines.update_one(
            {"name": user_obj.discipline},
            {
                "$setOnInsert": {"id": str(uuid.uuid4()), "name": user_obj.discipline},
                "$addToSet": {"members": user_obj.id},
            },
            upsert=True,
        )
    return user_obj


@api_router.get("/users", response_model=List[User])
async def get_users():
    users = await db.users.find().to_list(1000)
    return [User(**user) for user in users]


@api_router.get("/users/{user_id}", response_model=User)
async def get_user(user_id: str):
    user = await db.users.find_one({"id": user_id})
    if not user:
        raise HTTPException(status_code=404, detail="User not found")
    return User(**user)


@api_router.put("/users/{user_id}", response_model=User)
async def update_user(user_id: str, user_update: dict):
    user = await db.users.find_one({"id": user_id})
    if not user:
        raise HTTPException(status_code=404, detail="User not found")

    # Remove fields that shouldn't be updated or are empty
    update_data = {k: v for k, v in user_update.items() if v is not None and v != ""}

    if update_data:
        await db.users.update_one({"id": user_id}, {"$set": update_data})

    updated_user = await db.users.find_one({"id": user_id})
    return User(**updated_user)


# Project endpoints
@api_router.post("/projects", response_model=Project)
async def create_project(project: ProjectCreate):
    # Verify project manager exists
    pm = await db.users.find_one({"id": project.project_manager_id})
    if not pm:
        raise HTTPException(status_code=404, detail="Project manager not found")

    project_dict = project.dict()
    project_dict["created_by"] = project.project_manager_id  # For now, assume creator is PM
    project_dict["status"] = ProjectStatus.PLANNING
    project_obj = Project(**project_dict)
    await db.projects.insert_one(project_obj.dict())
    return project_obj


@api_router.get("/projects", response_model=List[Project])
async def get_projects():
    projects = await db.projects.find().to_list(1000)
    return [Project(**project) for project in projects]


@api_router.get("/projects/{project_id}", response_model=Project)
async def get_project(project_id: str):
    project = await db.projects.find_one({"id": project_id})
    if not project:
        raise HTTPException(status_code=404, detail="Project not found")
    return Project(**project)


@api_router.put("/projects/{project_id}", response_model=Project)
async def update_project(project_id: str, project_update: dict):
    project = await db.projects.find_one({"id": project_id})
    if not project:
        raise HTTPException(status_code=404, detail="Project not found")

    project_update["updated_at"] = datetime.utcnow()
    await db.projects.update_one({"id": project_id}, {"$set": project_update})

    updated_project = await db.projects.find_one({"id": project_id})
    return Project(**updated_project)


# Task endpoints
@api_router.post("/tasks", response_model=Task)
async def create_task(task: TaskCreate, current_user: User = Depends(get_current_user)):
    # If assigned to someone, verify user exists
    if task.assigned_to:
        user = await db.users.find_one({"id": task.assigned_to})
        if not user:
            raise HTTPException(status_code=404, detail="Assigned user not found")

    # If part of project, verify project exists
    if task.project_id:
        project = await db.projects.find_one({"id": task.project_id})
        if not project:
            raise HTTPException(status_code=404, detail="Project not found")

    task_dict = task.dict()
    if task_dict.get("discipline") is None:
        task_dict["discipline"] = current_user.discipline
    elif task_dict["discipline"] != current_user.discipline:
        raise HTTPException(status_code=403, detail="Cannot create task for another discipline")
    task_dict["created_by"] = current_user.id
    task_obj = Task(**task_dict)
    await db.tasks.insert_one(task_obj.dict())
    if task_obj.project_id:
        try:
            await generate_project_wbs(task_obj.project_id)
        except Exception as e:
            logging.error(f"Failed to update WBS for project {task_obj.project_id}: {e}")
    return task_obj


@api_router.get("/tasks", response_model=List[Task])
async def get_tasks(
    project_id: Optional[str] = None,
    assigned_to: Optional[str] = None,
    independent: Optional[bool] = False,
    current_user: User = Depends(get_current_user),
):

    # Base query always filters by the user's discipline
    query = {"discipline": current_user.discipline}

    """Retrieve tasks with optional filters.

    If ``independent`` is ``True``, only tasks not tied to any project are
    returned and any provided ``project_id`` is ignored.
    """


    if independent:
        query["project_id"] = None
    elif project_id is not None:
        query["project_id"] = project_id

    if assigned_to:
        query["assigned_to"] = assigned_to

    tasks = await db.tasks.find(query).to_list(1000)
    return [Task(**task) for task in tasks]


@api_router.get("/tasks/{task_id}", response_model=Task)
async def get_task(task_id: str, current_user: User = Depends(get_current_user)):
    task = await db.tasks.find_one({"id": task_id})
    if not task or task.get("discipline") != current_user.discipline:
        raise HTTPException(status_code=404, detail="Task not found")
    return Task(**task)


@api_router.put("/tasks/{task_id}", response_model=Task)
async def update_task(task_id: str, task_update: TaskUpdate, current_user: User = Depends(get_current_user)):
    task = await db.tasks.find_one({"id": task_id})
    if not task or task.get("discipline") != current_user.discipline:
        raise HTTPException(status_code=404, detail="Task not found")

    update_data = {k: v for k, v in task_update.dict().items() if v is not None}
    update_data["updated_at"] = datetime.utcnow()

    await db.tasks.update_one({"id": task_id}, {"$set": update_data})

    updated_task = await db.tasks.find_one({"id": task_id})
    if updated_task.get("project_id"):
        try:
            await generate_project_wbs(updated_task["project_id"])
        except Exception as e:
            logging.error(f"Failed to update WBS for project {updated_task.get('project_id')}: {e}")
    return Task(**updated_task)


@api_router.delete("/tasks/{task_id}")
async def delete_task(task_id: str, current_user: User = Depends(get_current_user)):
    task = await db.tasks.find_one({"id": task_id})
    if not task or task.get("discipline") != current_user.discipline:
        raise HTTPException(status_code=404, detail="Task not found")

    result = await db.tasks.delete_one({"id": task_id})
    if result.deleted_count == 0:
        raise HTTPException(status_code=404, detail="Task not found")
    return {"message": "Task deleted successfully"}


@api_router.delete("/users/{user_id}")
async def delete_user(user_id: str, current_user: User = Depends(get_current_user)):
    # Check if user is assigned to any tasks
    assigned_tasks = await db.tasks.count_documents({"assigned_to": user_id, "discipline": current_user.discipline})
    if assigned_tasks > 0:
        raise HTTPException(
            status_code=400,
            detail=f"Cannot delete user. User is assigned to {assigned_tasks} task(s). Please reassign or delete these tasks first.",
        )

    # Check if user is a project manager
    managed_projects = await db.projects.count_documents({"project_manager_id": user_id})
    if managed_projects > 0:
        raise HTTPException(
            status_code=400,
            detail=f"Cannot delete user. User is managing {managed_projects} project(s). Please reassign project management first.",
        )

    result = await db.users.delete_one({"id": user_id})
    if result.deleted_count == 0:
        raise HTTPException(status_code=404, detail="User not found")
    return {"message": "User deleted successfully"}


@api_router.delete("/projects/{project_id}")
async def delete_project(project_id: str, force: bool = False, current_user: User = Depends(get_current_user)):
    if force:
        await db.tasks.delete_many({"project_id": project_id, "discipline": current_user.discipline})
    else:
        project_tasks = await db.tasks.count_documents({"project_id": project_id, "discipline": current_user.discipline})
        if project_tasks > 0:
            raise HTTPException(
                status_code=400,
                detail=f"Cannot delete project. Project has {project_tasks} task(s). Please delete all tasks first or use force delete.",
            )

    result = await db.projects.delete_one({"id": project_id})
    if result.deleted_count == 0:
        raise HTTPException(status_code=404, detail="Project not found")
    message = "Project and all associated tasks deleted successfully" if force else "Project deleted successfully"
    return {"message": message}


@api_router.delete("/projects/{project_id}/force")
async def force_delete_project(project_id: str, current_user: User = Depends(get_current_user)):
    return await delete_project(project_id, force=True, current_user=current_user)


# Dashboard endpoint
@api_router.get("/dashboard/stats", response_model=DashboardStats)
async def get_dashboard_stats(current_user: User = Depends(get_current_user)):
    # Count projects
    total_projects = await db.projects.count_documents({})
    active_projects = await db.projects.count_documents({"status": ProjectStatus.ACTIVE})

    # Count tasks
    base_task_query = {"discipline": current_user.discipline}

    total_tasks = await db.tasks.count_documents(base_task_query)
    completed_tasks = await db.tasks.count_documents({**base_task_query, "status": TaskStatus.DONE})
    in_progress_tasks = await db.tasks.count_documents({**base_task_query, "status": TaskStatus.IN_PROGRESS})

    # Count overdue tasks (simplified - tasks with due_date in past and not done)
    current_time = datetime.utcnow()
    overdue_tasks = await db.tasks.count_documents(
        {**base_task_query, "due_date": {"$lt": current_time}, "status": {"$ne": TaskStatus.DONE}}
    )

    # My tasks (placeholder - would normally use authenticated user)
    my_tasks = await db.tasks.count_documents({**base_task_query, "assigned_to": "default_user"})

    return DashboardStats(
        total_projects=total_projects,
        active_projects=active_projects,
        total_tasks=total_tasks,
        completed_tasks=completed_tasks,
        in_progress_tasks=in_progress_tasks,
        overdue_tasks=overdue_tasks,
        my_tasks=my_tasks,
    )


# Discipline dashboard metrics
@api_router.get("/dashboard/discipline", response_model=DisciplineDashboard)
async def get_discipline_dashboard(current_user: User = Depends(get_current_user)):
    discipline = current_user.discipline
    # Find all users within the discipline
    users = await db.users.find({"discipline": discipline}).to_list(1000)
    user_ids = [u["id"] for u in users]

    # Fetch tasks assigned to those users
    tasks = await db.tasks.find({"assigned_to": {"$in": user_ids}, "discipline": discipline}).to_list(1000)

    # Count tasks by status
    status_counts = {s.value: 0 for s in TaskStatus}
    for task in tasks:
        status = task.get("status", TaskStatus.TODO.value)
        status_counts[status] = status_counts.get(status, 0) + 1

    # Milestone completion
    milestone_tasks = [t for t in tasks if t.get("is_milestone")]
    completed_milestones = [t for t in milestone_tasks if t.get("status") == TaskStatus.DONE]
    milestone_percent = (len(completed_milestones) / len(milestone_tasks) * 100) if milestone_tasks else 0

    # Resource utilization
    available_hours = sum((u.get("availability", 1.0) * 40) for u in users)
    allocated_hours = sum((t.get("estimated_hours", 8) for t in tasks))
    utilization = (allocated_hours / available_hours * 100) if available_hours > 0 else 0

    # Active projects and progress
    project_map = {}
    for task in tasks:
        pid = task.get("project_id")
        if not pid:
            continue
        if pid not in project_map:
            project_map[pid] = {"total": 0, "completed": 0, "milestones": 0, "milestones_done": 0}
        project_map[pid]["total"] += 1
        if task.get("status") == TaskStatus.DONE:
            project_map[pid]["completed"] += 1
        if task.get("is_milestone"):
            project_map[pid]["milestones"] += 1
            if task.get("status") == TaskStatus.DONE:
                project_map[pid]["milestones_done"] += 1

    projects = []
    for pid, counts in project_map.items():
        proj = await db.projects.find_one({"id": pid})
        if not proj:
            continue
        progress = counts["completed"] / counts["total"] * 100 if counts["total"] > 0 else 0
        mile_percent = counts["milestones_done"] / counts["milestones"] * 100 if counts["milestones"] > 0 else 0
        projects.append(ProjectProgress(
            project_id=pid,
            project_name=proj.get("name"),
            progress_percent=progress,
            milestone_completion_percent=mile_percent
        ))

    return DisciplineDashboard(
        discipline=discipline,
        tasks_by_status=status_counts,
        milestone_completion_percent=milestone_percent,
        resource_utilization_percent=utilization,
        projects=projects
    )


# Project-specific dashboard endpoint
@api_router.get("/projects/{project_id}/dashboard", response_model=DashboardStats)
async def get_project_dashboard_stats(project_id: str, current_user: User = Depends(get_current_user)):
    project = await db.projects.find_one({"id": project_id})
    if not project:
        raise HTTPException(status_code=404, detail="Project not found")

    # Count tasks for this project only
    base_query = {"project_id": project_id, "discipline": current_user.discipline}
    total_tasks = await db.tasks.count_documents(base_query)
    completed_tasks = await db.tasks.count_documents({**base_query, "status": TaskStatus.DONE})
    in_progress_tasks = await db.tasks.count_documents({**base_query, "status": TaskStatus.IN_PROGRESS})

    # Count overdue tasks for this project
    current_time = datetime.utcnow()
    overdue_tasks = await db.tasks.count_documents(
        {**base_query, "due_date": {"$lt": current_time}, "status": {"$ne": TaskStatus.DONE}}
    )

    # Count milestones
    milestones = await db.tasks.count_documents({**base_query, "is_milestone": True})

    return DashboardStats(
        total_projects=1,  # Always 1 for project-specific
        active_projects=1 if project["status"] == ProjectStatus.ACTIVE else 0,
        total_tasks=total_tasks,
        completed_tasks=completed_tasks,
        in_progress_tasks=in_progress_tasks,
        overdue_tasks=overdue_tasks,
        my_tasks=milestones,  # Reuse this field for milestones in project view
    )


# Kanban board data for projects
@api_router.get("/projects/{project_id}/kanban")
async def get_project_kanban(project_id: str, current_user: User = Depends(get_current_user)):
    project = await db.projects.find_one({"id": project_id})
    if not project:
        raise HTTPException(status_code=404, detail="Project not found")

    tasks = await db.tasks.find({"project_id": project_id, "discipline": current_user.discipline}).to_list(1000)

    kanban_board = {"todo": [], "in_progress": [], "review": [], "done": []}

    for task in tasks:
        task_obj = Task(**task)
        kanban_board[task_obj.status.value].append(task_obj.dict())

    return {
        "project": Project(**project).dict(),
        "board": kanban_board,
    }


# Gantt Chart endpoints
@api_router.get("/projects/{project_id}/gantt", response_model=GanttData)
async def get_project_gantt(project_id: str, current_user: User = Depends(get_current_user)):
    project = await db.projects.find_one({"id": project_id})
    if not project:
        raise HTTPException(status_code=404, detail="Project not found")

    tasks = await db.tasks.find({"project_id": project_id, "discipline": current_user.discipline}).to_list(1000)

    gantt_tasks = []
    project_start = datetime.utcnow()
    project_end = datetime.utcnow()

    for task in tasks:
        task_obj = Task(**task)
        if task_obj.start_date and task_obj.end_date:
            gantt_task = GanttTask(
                id=task_obj.id,
                title=task_obj.title,
                start_date=task_obj.start_date,
                end_date=task_obj.end_date,
                duration_days=task_obj.duration_days or 1.0,
                progress_percent=task_obj.progress_percent or 0.0,
                assigned_to=task_obj.assigned_to,
                predecessor_tasks=task_obj.predecessor_tasks,
                is_milestone=task_obj.is_milestone,
                status=task_obj.status,
                priority=task_obj.priority,
            )
            gantt_tasks.append(gantt_task)

            # Update project timeline
            if task_obj.start_date < project_start:
                project_start = task_obj.start_date
            if task_obj.end_date > project_end:
                project_end = task_obj.end_date

    # Simple critical path calculation (can be enhanced)
    critical_path = calculate_critical_path(gantt_tasks)

    return GanttData(
        tasks=gantt_tasks, project_start=project_start, project_end=project_end, critical_path=critical_path
    )


def calculate_critical_path(tasks: List[GanttTask]) -> List[str]:
    """Simple critical path calculation - can be enhanced with proper algorithm"""
    # For now, return tasks with longest duration and dependencies
    sorted_tasks = sorted(tasks, key=lambda t: t.duration_days, reverse=True)
    return [task.id for task in sorted_tasks[:3]]  # Return top 3 longest tasks


@api_router.put("/tasks/{task_id}/progress")
async def update_task_progress(task_id: str, progress: dict, current_user: User = Depends(get_current_user)):
    task = await db.tasks.find_one({"id": task_id})
    if not task or task.get("discipline") != current_user.discipline:
        raise HTTPException(status_code=404, detail="Task not found")

    update_data = {"progress_percent": progress.get("progress_percent", 0), "updated_at": datetime.utcnow()}

    # Auto-update status based on progress
    if progress.get("progress_percent", 0) == 100:
        update_data["status"] = TaskStatus.DONE
    elif progress.get("progress_percent", 0) > 0:
        update_data["status"] = TaskStatus.IN_PROGRESS

    await db.tasks.update_one({"id": task_id}, {"$set": update_data})

    updated_task = await db.tasks.find_one({"id": task_id})
    return Task(**updated_task)


# Resource Management endpoints
@api_router.get("/projects/{project_id}/resources", response_model=ProjectResource)
async def get_project_resources(project_id: str, current_user: User = Depends(get_current_user)):
    project = await db.projects.find_one({"id": project_id})
    if not project:
        raise HTTPException(status_code=404, detail="Project not found")

    tasks = await db.tasks.find({"project_id": project_id, "discipline": current_user.discipline}).to_list(1000)
    users = await db.users.find().to_list(1000)

    # Calculate resource allocation
    resource_map = {}
    total_hours_required = 0
    total_hours_allocated = 0

    for task in tasks:
        task_obj = Task(**task)
        if task_obj.assigned_to:
            user_id = task_obj.assigned_to
            if user_id not in resource_map:
                user = next((u for u in users if u["id"] == user_id), None)
                if user:
                    resource_map[user_id] = {
                        "user_id": user_id,
                        "user_name": user["name"],
                        "discipline": user.get("discipline", "General"),
                        "allocated_hours": 0,
                        "available_hours": 40,  # Default 40 hours per week
                        "tasks": [],
                    }

            if user_id in resource_map:
                task_hours = task_obj.estimated_hours or 8  # Default 8 hours
                resource_map[user_id]["allocated_hours"] += task_hours
                resource_map[user_id]["tasks"].append(
                    {"id": task_obj.id, "title": task_obj.title, "hours": task_hours, "status": task_obj.status}
                )
                total_hours_allocated += task_hours

        total_hours_required += task_obj.estimated_hours or 8

    # Convert to ResourceAllocation objects
    resources = []
    for resource_data in resource_map.values():
        utilization = (resource_data["allocated_hours"] / resource_data["available_hours"]) * 100
        resources.append(
            ResourceAllocation(
                user_id=resource_data["user_id"],
                user_name=resource_data["user_name"],
                discipline=resource_data["discipline"],
                total_allocated_hours=resource_data["allocated_hours"],
                available_hours=resource_data["available_hours"],
                utilization_percent=min(utilization, 100),  # Cap at 100%
                tasks=resource_data["tasks"],
            )
        )

    return ProjectResource(
        project_id=project_id,
        project_name=project["name"],
        total_hours_required=total_hours_required,
        total_hours_allocated=total_hours_allocated,
        resources=resources,
    )


@api_router.get("/resources/overview")
async def get_resources_overview(current_user: User = Depends(get_current_user)):
    """Return high level utilization metrics for all resources."""
    try:
        users = await db.users.find({"discipline": current_user.discipline}).to_list(1000)
        tasks = await db.tasks.find({"assigned_to": {"$ne": None}, "discipline": current_user.discipline}).to_list(1000)
    except Exception as exc:  # pragma: no cover - safety net
        logger.exception("Failed fetching resources")
        raise HTTPException(status_code=500, detail="Error fetching resources") from exc

    resource_summary = []

    for user in users:
        try:
            uid = user.get("id")
            if not uid:
                continue
            user_tasks = [t for t in tasks if t.get("assigned_to") == uid]

            total_hours = 0.0
            for t in user_tasks:
                est_raw = t.get("estimated_hours", 8)
                try:
                    total_hours += float(est_raw)
                except (TypeError, ValueError):
                    logger.warning("Invalid estimated_hours %s for task %s", est_raw, t.get("id"))
                    total_hours += 8

            avail_raw = user.get("availability", 1.0)
            try:
                user_availability = float(avail_raw) if avail_raw is not None else 0.0
            except (TypeError, ValueError):
                logger.warning("Invalid availability %s for user %s", avail_raw, uid)
                user_availability = 0.0

            available_hours = 40 * user_availability
            utilization = (total_hours / available_hours) * 100 if available_hours > 0 else 0

            resource_summary.append(
                {
                    "user_id": uid,
                    "name": user.get("name"),
                    "role": user.get("role"),
                    "discipline": user.get("discipline", "General"),
                    "hourly_rate": user.get("hourly_rate"),
                    "allocated_hours": total_hours,
                    "available_hours": available_hours,
                    "utilization_percent": min(utilization, 100),
                    "active_tasks": len([t for t in user_tasks if t.get("status") != "done"]),
                }
            )
        except Exception:
            logger.exception("Error processing resource metrics for user %s", user.get("id"))
            continue

    return {"resources": resource_summary}


# ------------------- WBS Endpoints -------------------

def _calculate_cpm(tasks: List[Task]):
    """Compute critical path metrics for tasks."""
    durations = {}
    preds = {}
    for t in tasks:
        dur = t.duration_days
        if not dur:
            if t.start_date and t.end_date:
                dur = max((t.end_date - t.start_date).days, 1)
            else:
                dur = 1
        durations[t.id] = dur
        preds[t.id] = t.predecessor_tasks or []

    early_start: Dict[str, float] = {}
    early_finish: Dict[str, float] = {}

    def ef(tid: str) -> float:
        if tid in early_finish:
            return early_finish[tid]
        if not preds[tid]:
            es = 0.0
        else:
            es = max(ef(p) for p in preds[tid])
        early_start[tid] = es
        early_finish[tid] = es + durations[tid]
        return early_finish[tid]

    for tid in durations:
        ef(tid)

    longest: Dict[str, float] = {}

    def longest_path(tid: str) -> float:
        if tid in longest:
            return longest[tid]
        if not preds[tid]:
            longest[tid] = durations[tid]
        else:
            longest[tid] = durations[tid] + max(longest_path(p) for p in preds[tid])
        return longest[tid]

    for tid in durations:
        longest_path(tid)

    end_task = max(durations.keys(), key=lambda x: longest[x])
    critical_path = []

    def build(tid: str):
        critical_path.append(tid)
        if preds[tid]:
            nxt = max(preds[tid], key=lambda p: longest[p])
            build(nxt)

    build(end_task)
    critical_path.reverse()

    results = {}
    for tid in durations:
        results[tid] = {
            "early_start": early_start[tid],
            "early_finish": early_finish[tid],
            "duration": durations[tid],
            "is_critical": tid in critical_path,
        }
    return critical_path, results


@api_router.post("/projects/{project_id}/wbs", response_model=List[WBSNode])
async def generate_project_wbs(project_id: str, current_user: User = Depends(get_current_user)):
    project = await db.projects.find_one({"id": project_id})
    if not project:
        raise HTTPException(status_code=404, detail="Project not found")

    tasks_data = await db.tasks.find({"project_id": project_id, "discipline": current_user.discipline}).to_list(1000)
    tasks = [Task(**t) for t in tasks_data]
    if not tasks:
        raise HTTPException(status_code=404, detail="No tasks found for project")

    critical_path, metrics = _calculate_cpm(tasks)

    await db.wbs.delete_many({"project_id": project_id})

    nodes = []
    for t in tasks:
        m = metrics[t.id]
        node_data = {
            "project_id": project_id,
            "task_id": t.id,
            "title": t.title,
            "duration_days": m["duration"],
            "predecessors": t.predecessor_tasks,
            "early_start": m["early_start"],
            "early_finish": m["early_finish"],
            "is_critical": m["is_critical"],
        }
        node = WBSNode(**node_data)
        await db.wbs.insert_one(node.dict())
        nodes.append(node)

    return nodes


@api_router.get("/projects/{project_id}/wbs", response_model=List[WBSNode])
async def get_project_wbs(project_id: str):
    project = await db.projects.find_one({"id": project_id})
    if not project:
        raise HTTPException(status_code=404, detail="Project not found")

    nodes = await db.wbs.find({"project_id": project_id}).to_list(1000)
    return [WBSNode(**n) for n in nodes]


# Epic endpoints
@api_router.post("/epics", response_model=Epic)
async def create_epic(epic: EpicCreate):
    # Verify project exists
    project = await db.projects.find_one({"id": epic.project_id})
    if not project:
        raise HTTPException(status_code=404, detail="Project not found")

    epic_dict = epic.dict()
    epic_dict["created_by"] = "default_user"  # TODO: Get from auth
    epic_obj = Epic(**epic_dict)
    await db.epics.insert_one(epic_obj.dict())
    return epic_obj


@api_router.get("/epics", response_model=List[Epic])
async def get_epics(project_id: Optional[str] = None):
    query = {}
    if project_id:
        query["project_id"] = project_id

    epics = await db.epics.find(query).to_list(1000)
    return [Epic(**epic) for epic in epics]


@api_router.get("/epics/{epic_id}", response_model=Epic)
async def get_epic(epic_id: str):
    epic = await db.epics.find_one({"id": epic_id})
    if not epic:
        raise HTTPException(status_code=404, detail="Epic not found")
    return Epic(**epic)


@api_router.put("/epics/{epic_id}", response_model=Epic)
async def update_epic(epic_id: str, epic_update: dict):
    epic = await db.epics.find_one({"id": epic_id})
    if not epic:
        raise HTTPException(status_code=404, detail="Epic not found")

    update_data = {k: v for k, v in epic_update.items() if v is not None}
    update_data["updated_at"] = datetime.utcnow()

    await db.epics.update_one({"id": epic_id}, {"$set": update_data})

    updated_epic = await db.epics.find_one({"id": epic_id})
    return Epic(**updated_epic)


@api_router.delete("/epics/{epic_id}")
async def delete_epic(epic_id: str, current_user: User = Depends(get_current_user)):
    # Check if epic has tasks
    epic_tasks = await db.tasks.count_documents({"epic_id": epic_id, "discipline": current_user.discipline})
    if epic_tasks > 0:
        raise HTTPException(
            status_code=400,
            detail=f"Cannot delete epic. Epic has {epic_tasks} task(s). Please move or delete these tasks first.",
        )

    result = await db.epics.delete_one({"id": epic_id})
    if result.deleted_count == 0:
        raise HTTPException(status_code=404, detail="Epic not found")
    return {"message": "Epic deleted successfully"}


# Sprint endpoints
@api_router.post("/sprints", response_model=Sprint)
async def create_sprint(sprint: SprintCreate):
    # Verify project exists
    project = await db.projects.find_one({"id": sprint.project_id})
    if not project:
        raise HTTPException(status_code=404, detail="Project not found")

    sprint_dict = sprint.dict()
    sprint_dict["created_by"] = "default_user"  # TODO: Get from auth
    sprint_obj = Sprint(**sprint_dict)
    await db.sprints.insert_one(sprint_obj.dict())
    return sprint_obj


@api_router.get("/sprints", response_model=List[Sprint])
async def get_sprints(project_id: Optional[str] = None, status: Optional[SprintStatus] = None):
    query = {}
    if project_id:
        query["project_id"] = project_id
    if status:
        query["status"] = status

    sprints = await db.sprints.find(query).to_list(1000)
    return [Sprint(**sprint) for sprint in sprints]


@api_router.get("/sprints/{sprint_id}", response_model=Sprint)
async def get_sprint(sprint_id: str):
    sprint = await db.sprints.find_one({"id": sprint_id})
    if not sprint:
        raise HTTPException(status_code=404, detail="Sprint not found")
    return Sprint(**sprint)


@api_router.put("/sprints/{sprint_id}", response_model=Sprint)
async def update_sprint(sprint_id: str, sprint_update: dict):
    sprint = await db.sprints.find_one({"id": sprint_id})
    if not sprint:
        raise HTTPException(status_code=404, detail="Sprint not found")

    update_data = {k: v for k, v in sprint_update.items() if v is not None}
    update_data["updated_at"] = datetime.utcnow()

    await db.sprints.update_one({"id": sprint_id}, {"$set": update_data})

    updated_sprint = await db.sprints.find_one({"id": sprint_id})
    return Sprint(**updated_sprint)


@api_router.delete("/sprints/{sprint_id}")
async def delete_sprint(sprint_id: str, current_user: User = Depends(get_current_user)):
    # Remove sprint assignment from all tasks
    await db.tasks.update_many({"sprint_id": sprint_id, "discipline": current_user.discipline}, {"$unset": {"sprint_id": ""}})

    result = await db.sprints.delete_one({"id": sprint_id})
    if result.deleted_count == 0:
        raise HTTPException(status_code=404, detail="Sprint not found")
    return {"message": "Sprint deleted successfully and tasks unassigned"}


# Sprint Board (Kanban with sprint filtering)
@api_router.get("/sprints/{sprint_id}/board")
async def get_sprint_board(sprint_id: str, current_user: User = Depends(get_current_user)):
    sprint = await db.sprints.find_one({"id": sprint_id})
    if not sprint:
        raise HTTPException(status_code=404, detail="Sprint not found")

    tasks = await db.tasks.find({"sprint_id": sprint_id, "discipline": current_user.discipline}).to_list(1000)

    sprint_board = {"todo": [], "in_progress": [], "review": [], "done": []}

    for task in tasks:
        task_obj = Task(**task)
        sprint_board[task_obj.status.value].append(task_obj.dict())

    return {"sprint": Sprint(**sprint).dict(), "board": sprint_board}


# Sprint analytics
@api_router.get("/sprints/{sprint_id}/analytics")
async def get_sprint_analytics(sprint_id: str, current_user: User = Depends(get_current_user)):
    """Provide analytics and burndown information for a sprint."""
    sprint = await db.sprints.find_one({"id": sprint_id})
    if not sprint:
        raise HTTPException(status_code=404, detail="Sprint not found")

    tasks = await db.tasks.find({"sprint_id": sprint_id, "discipline": current_user.discipline}).to_list(1000)

    total_story_points = sum(task.get("story_points", 0) for task in tasks if task.get("story_points"))
    completed_story_points = sum(
        task.get("story_points", 0) for task in tasks if task.get("story_points") and task.get("status") == "done"
    )

    total_tasks = len(tasks)
    completed_tasks = len([task for task in tasks if task.get("status") == "done"])

    # Calculate days elapsed and remaining
    start_date_raw = sprint.get("start_date")
    end_date_raw = sprint.get("end_date")

    if not start_date_raw or not end_date_raw:
        raise HTTPException(status_code=400, detail="Sprint dates are missing")

    try:
        start_date = start_date_raw if isinstance(start_date_raw, datetime) else datetime.fromisoformat(str(start_date_raw))
        end_date = end_date_raw if isinstance(end_date_raw, datetime) else datetime.fromisoformat(str(end_date_raw))
    except Exception as exc:
        logger.exception("Invalid sprint dates")
        raise HTTPException(status_code=400, detail="Invalid sprint date format") from exc

    current_date = datetime.utcnow()

    total_days = (end_date - start_date).days
    elapsed_days = max(0, (current_date - start_date).days)
    remaining_days = max(0, (end_date - current_date).days)

    return {
        "sprint_id": sprint_id,
        "total_story_points": total_story_points,
        "completed_story_points": completed_story_points,
        "remaining_story_points": total_story_points - completed_story_points,
        "completion_percentage": (completed_story_points / total_story_points * 100) if total_story_points > 0 else 0,
        "total_tasks": total_tasks,
        "completed_tasks": completed_tasks,
        "remaining_tasks": total_tasks - completed_tasks,
        "task_completion_percentage": (completed_tasks / total_tasks * 100) if total_tasks > 0 else 0,
        "total_days": total_days,
        "elapsed_days": elapsed_days,
        "remaining_days": remaining_days,
        "burndown_data": calculate_burndown_data(tasks, start_date, end_date),
    }


def calculate_burndown_data(tasks, start_date, end_date):
    """Calculate burndown chart data"""
    # Simplified burndown calculation
    total_story_points = sum(task.get("story_points", 0) for task in tasks if task.get("story_points"))

    # Generate ideal burndown line
    total_days = (end_date - start_date).days
    if total_days <= 0:
        return []

    burndown_data = []
    daily_burndown = total_story_points / total_days if total_days > 0 else 0

    for day in range(total_days + 1):
        current_date = start_date + timedelta(days=day)
        ideal_remaining = max(0, total_story_points - (day * daily_burndown))

        # Calculate actual remaining (simplified - in real app, would track daily completion)
        completed_points = sum(
            task.get("story_points", 0) for task in tasks if task.get("story_points") and task.get("status") == "done"
        )
        actual_remaining = total_story_points - completed_points

        burndown_data.append(
            {
                "date": current_date.isoformat(),
                "ideal_remaining": ideal_remaining,
                "actual_remaining": actual_remaining if current_date <= datetime.utcnow() else None,
            }
        )

    return burndown_data


# Document Management endpoints
@api_router.post("/documents/upload")
async def upload_document(
    file: UploadFile = File(...),
    title: str = Form(...),
    description: str = Form(...),
    category: str = Form(...),
    project_id: Optional[str] = Form(None),
    task_id: Optional[str] = Form(None),
    discipline: Optional[str] = Form(None),
    document_number: Optional[str] = Form(None),
    is_confidential: bool = Form(False),
    tags: str = Form(""),  # Comma-separated tags
    current_user: User = Depends(get_current_user),
):
    if discipline is None:
        discipline = current_user.discipline
    elif discipline != current_user.discipline:
        raise HTTPException(status_code=403, detail="Cannot upload to another discipline")

    try:
        # Create documents directory if it doesn't exist
        documents_dir = ROOT_DIR / "documents"
        documents_dir.mkdir(exist_ok=True)

        # Generate unique filename
        file_extension = file.filename.split(".")[-1] if "." in file.filename else ""
        unique_filename = f"{uuid.uuid4()}.{file_extension}"
        file_path = documents_dir / unique_filename

        # Save file
        with open(file_path, "wb") as buffer:
            shutil.copyfileobj(file.file, buffer)

        # Get file size
        file_size = file_path.stat().st_size

        # Parse tags
        tag_list = [tag.strip() for tag in tags.split(",") if tag.strip()] if tags else []

        # Create document record
        document_data = {
            "title": title,
            "description": description,
            "category": category,
            "project_id": project_id,
            "task_id": task_id,
            "file_name": file.filename,
            "file_size": file_size,
            "file_type": file.content_type,
            "file_path": str(file_path),
            "discipline": discipline,
            "document_number": document_number,
            "review_step": DocumentReviewStep.DIC,
            "created_by": current_user.id,
            "tags": tag_list,
            "is_confidential": is_confidential,

        }

        document_obj = Document(**document_data)
        await db.documents.insert_one(document_obj.dict())

        return document_obj

    except Exception as e:
        # Clean up file if document creation failed
        if "file_path" in locals() and file_path.exists():
            file_path.unlink()
        raise HTTPException(status_code=500, detail=f"Failed to upload document: {str(e)}")



@api_router.post("/documents/parse")
async def parse_document_endpoint(
    file: UploadFile = File(...),
    project_id: Optional[str] = Form(None),
):
    """Upload a CTR/MDR file, apply OCR and create tasks from the result."""
    try:
        documents_dir = ROOT_DIR / "documents"
        documents_dir.mkdir(exist_ok=True)
        extension = file.filename.split(".")[-1] if "." in file.filename else ""
        temp_path = documents_dir / f"{uuid.uuid4()}.{extension}"

        with open(temp_path, "wb") as buffer:
            shutil.copyfileobj(file.file, buffer)

        data = ocr_parse_document(temp_path)

        created_tasks: List[Task] = []
        for item in data.get("tasks", []):
            task_data = {
                "title": item.get("task", "Untitled Task"),
                "description": f"Imported from {file.filename}",
                "created_by": "ctr_ingest",
                "project_id": project_id,
            }
            date_str = item.get("planned_date")
            if date_str:
                try:
                    task_data["due_date"] = datetime.fromisoformat(date_str)
                except Exception:
                    pass

            task_obj = Task(**task_data)
            await db.tasks.insert_one(task_obj.dict())

            node = WBSNode(
                project_id=project_id or "",  # empty string if no project
                task_id=task_obj.id,
                title=task_obj.title,
                duration_days=task_obj.duration_days or 1.0,
                predecessors=task_obj.predecessor_tasks,
                early_start=0.0,
                early_finish=task_obj.duration_days or 1.0,
                is_critical=False,
            )
            await db.wbs.insert_one(node.dict())
            created_tasks.append(task_obj)

        data["created_tasks"] = [t.dict() for t in created_tasks]
        return data
    except Exception as e:
        raise HTTPException(status_code=500, detail=f"Failed to parse document: {str(e)}")
    finally:
        if 'temp_path' in locals() and temp_path.exists():
            temp_path.unlink()


@api_router.get("/documents", response_model=List[Document])
async def get_documents(
    project_id: Optional[str] = None,
    category: Optional[str] = None,
    status: Optional[str] = None,
    search: Optional[str] = None,
    current_user: User = Depends(get_current_user),
):
    query = {"discipline": current_user.discipline}

    if project_id:
        query["project_id"] = project_id
    if category:
        query["category"] = category
    if status:
        query["status"] = status

    # Add text search
    if search:
        query["$or"] = [
            {"title": {"$regex": search, "$options": "i"}},
            {"description": {"$regex": search, "$options": "i"}},
            {"document_number": {"$regex": search, "$options": "i"}},
            {"tags": {"$in": [{"$regex": search, "$options": "i"}]}},
        ]

    documents = await db.documents.find(query).to_list(1000)
    return [Document(**doc) for doc in documents]


@api_router.get("/documents/dcc", response_model=List[Document])
async def get_dcc_documents(current_user: User = Depends(get_current_user)):
    docs = await db.documents.find({"review_step": DocumentReviewStep.DCC}).to_list(1000)
    return [Document(**d) for d in docs]


@api_router.get("/documents/{document_id}", response_model=Document)
async def get_document(document_id: str, current_user: User = Depends(get_current_user)):
    document = await db.documents.find_one({"id": document_id})
    if not document or document.get("discipline") != current_user.discipline:
        raise HTTPException(status_code=404, detail="Document not found")
    return Document(**document)


@api_router.get("/documents/{document_id}/download")
async def download_document(document_id: str, current_user: User = Depends(get_current_user)):
    document = await db.documents.find_one({"id": document_id})
    if not document or document.get("discipline") != current_user.discipline:
        raise HTTPException(status_code=404, detail="Document not found")

    file_path = Path(document["file_path"])
    if not file_path.exists():
        raise HTTPException(status_code=404, detail="File not found on disk")

    return FileResponse(path=file_path, filename=document["file_name"], media_type=document["file_type"])


@api_router.put("/documents/{document_id}", response_model=Document)
async def update_document(
    document_id: str, document_update: DocumentUpdate, current_user: User = Depends(get_current_user)
):
    document = await db.documents.find_one({"id": document_id})
    if not document or document.get("discipline") != current_user.discipline:
        raise HTTPException(status_code=404, detail="Document not found")

    update_data = {k: v for k, v in document_update.dict().items() if v is not None}
    update_data["updated_at"] = datetime.utcnow()

    await db.documents.update_one({"id": document_id}, {"$set": update_data})

    updated_document = await db.documents.find_one({"id": document_id})
    if new_status or review_step:
        status_val = update_data.get("status", document["status"]) if new_status else document["status"]
        msg = f"Document '{document['title']}' status updated to {status_val}"
        await send_notification(Document(**updated_document), msg, user_id=document.get("created_by"))
    return Document(**updated_document)


@api_router.post("/documents/{document_id}/dcc_finalize")
async def finalize_document(document_id: str, current_user: User = Depends(get_current_user)):
    doc = await db.documents.find_one({"id": document_id})
    if not doc:
        raise HTTPException(status_code=404, detail="Document not found")

    update_data = {"dcc_completed_at": datetime.utcnow()}
    await db.documents.update_one({"id": document_id}, {"$set": update_data})
    updated = await db.documents.find_one({"id": document_id})
    await send_notification(Document(**updated), f"Document '{updated['title']}' finalized by DCC", user_id=doc.get("created_by"))
    return Document(**updated)


@api_router.post("/documents/{document_id}/advance_review")
async def advance_document_review(document_id: str, revision: bool = False):
    """Move a document through the DIC -> IDC -> DCC workflow."""
    document = await db.documents.find_one({"id": document_id})
    if not document:
        raise HTTPException(status_code=404, detail="Document not found")

    doc = Document(**document)
    update_data = {"updated_at": datetime.utcnow()}
    notification = None

    if revision:
        update_data["review_step"] = DocumentReviewStep.DIC
        update_data["status"] = DocumentStatus.DRAFT
        notification = f"Document '{doc.title}' requires revisions and was returned to DIC"
        if doc.task_id:
            await db.tasks.update_one({"id": doc.task_id}, {"$set": {"status": TaskStatus.IN_PROGRESS}})
    else:
        if doc.review_step == DocumentReviewStep.DIC:
            update_data["review_step"] = DocumentReviewStep.IDC
            update_data["dic_completed_at"] = datetime.utcnow()
            update_data["status"] = DocumentStatus.UNDER_REVIEW
            notification = f"Document '{doc.title}' sent for client approval"
            if doc.task_id:
                await db.tasks.update_one({"id": doc.task_id}, {"$set": {"status": TaskStatus.REVIEW}})
        elif doc.review_step == DocumentReviewStep.IDC:
            update_data["review_step"] = DocumentReviewStep.DCC
            update_data["idc_completed_at"] = datetime.utcnow()
            update_data["status"] = DocumentStatus.APPROVED
            notification = f"Document '{doc.title}' approved and sent to document control"
            if doc.task_id:
                await db.tasks.update_one({"id": doc.task_id}, {"$set": {"status": TaskStatus.DONE}})
        else:
            return {"message": "Document already in final stage"}

    await db.documents.update_one({"id": document_id}, {"$set": update_data})

    updated_document = await db.documents.find_one({"id": document_id})
    if notification:
        await send_notification(Document(**updated_document), notification, user_id=doc.created_by)
    return {"document": Document(**updated_document), "notification": notification}


@api_router.put("/documents/{document_id}/status")
async def update_document_status(document_id: str, status_update: dict, current_user: User = Depends(get_current_user)):
    document = await db.documents.find_one({"id": document_id})
    if not document or document.get("discipline") != current_user.discipline:
        raise HTTPException(status_code=404, detail="Document not found")

    new_status = status_update.get("status")
    reviewed_by = status_update.get("reviewed_by")
    approved_by = status_update.get("approved_by")
    review_step = status_update.get("review_step")

    update_data = {"updated_at": datetime.utcnow()}

    if new_status:
        update_data["status"] = new_status
    if reviewed_by:
        update_data["reviewed_by"] = reviewed_by
    if approved_by:
        update_data["approved_by"] = approved_by
    if review_step:
        update_data["review_step"] = review_step

    await db.documents.update_one({"id": document_id}, {"$set": update_data})

    updated_document = await db.documents.find_one({"id": document_id})
    if new_status or review_step:
        status_val = update_data.get("status", document["status"]) if new_status else document["status"]
        msg = f"Document '{document['title']}' status updated to {status_val}"
        await send_notification(Document(**updated_document), msg, user_id=document.get("created_by"))
    return Document(**updated_document)


@api_router.delete("/documents/{document_id}")
async def delete_document(document_id: str, current_user: User = Depends(get_current_user)):
    document = await db.documents.find_one({"id": document_id})
    if not document or document.get("discipline") != current_user.discipline:
        raise HTTPException(status_code=404, detail="Document not found")

    # Delete file from disk
    file_path = Path(document["file_path"])
    if file_path.exists():
        file_path.unlink()

    # Delete document record
    result = await db.documents.delete_one({"id": document_id})
    if result.deleted_count == 0:
        raise HTTPException(status_code=404, detail="Document not found")

    return {"message": "Document deleted successfully"}


@api_router.get("/notifications", response_model=List[Notification])
async def get_notifications(current_user: User = Depends(get_current_user)):
    notes = await db.notifications.find({"user_id": current_user.id}).to_list(1000)
    return [Notification(**n) for n in notes]


# Document analytics
@api_router.get("/documents/analytics/summary")
async def get_document_analytics(project_id: Optional[str] = None, current_user: User = Depends(get_current_user)):
    query = {"discipline": current_user.discipline}
    if project_id:
        query["project_id"] = project_id

    # Get document counts by category
    pipeline = [
        {"$match": query},
        {"$group": {"_id": "$category", "count": {"$sum": 1}, "total_size": {"$sum": "$file_size"}}},
    ]

    category_stats = await db.documents.aggregate(pipeline).to_list(100)

    # Get document counts by status
    status_pipeline = [{"$match": query}, {"$group": {"_id": "$status", "count": {"$sum": 1}}}]

    status_stats = await db.documents.aggregate(status_pipeline).to_list(100)

    # Get total counts
    total_documents = await db.documents.count_documents(query)

    # Calculate total storage size
    size_pipeline = [{"$match": query}, {"$group": {"_id": None, "total_size": {"$sum": "$file_size"}}}]

    size_result = await db.documents.aggregate(size_pipeline).to_list(1)
    total_size = size_result[0]["total_size"] if size_result else 0

    return {
        "total_documents": total_documents,
        "total_size_bytes": total_size,
        "total_size_mb": round(total_size / (1024 * 1024), 2),
        "by_category": {stat["_id"]: stat for stat in category_stats},
        "by_status": {stat["_id"]: stat for stat in status_stats},
    }


# Include the router in the main app
app.include_router(api_router)

app.add_middleware(
    CORSMiddleware,
    allow_credentials=True,
    allow_origins=["*"],
    allow_methods=["*"],
    allow_headers=["*"],
)

# Configure logging
logging.basicConfig(level=logging.INFO, format="%(asctime)s - %(name)s - %(levelname)s - %(message)s")
logger = logging.getLogger(__name__)


@app.on_event("shutdown")
async def shutdown_db_client():
    client.close()<|MERGE_RESOLUTION|>--- conflicted
+++ resolved
@@ -42,7 +42,7 @@
     return User(**user)
 
 
-<<<<<<< HEAD
+
 async def send_notification(document: "Document", message: str, user_id: Optional[str] = None):
     """Store a document-related notification for later retrieval."""
     note = Notification(document_id=document.id, message=message, user_id=user_id)
@@ -50,8 +50,6 @@
     logger.info(message)
 
 
-=======
->>>>>>> 55020c71
 async def get_discipline_scope(
     current_user: User = Depends(get_current_user),
 ) -> dict:
