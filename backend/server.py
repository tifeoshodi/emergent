--- conflicted
+++ resolved
@@ -28,11 +28,7 @@
 from fastapi.responses import FileResponse
 from motor.motor_asyncio import AsyncIOMotorClient
 
-<<<<<<< HEAD
 # Configure logging early so it's available for module-level imports
-=======
-# Configure logging before any logger calls
->>>>>>> 6021cbd1
 logging.basicConfig(
     level=logging.INFO,
     format="%(asctime)s - %(name)s - %(levelname)s - %(message)s",
@@ -2926,10 +2922,7 @@
     allow_headers=["*"],
 )
 
-<<<<<<< HEAD
-=======
-
->>>>>>> 6021cbd1
+
 @app.on_event("shutdown")
 async def shutdown_db_client():
     client.close()
