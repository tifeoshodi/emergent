--- conflicted
+++ resolved
@@ -24,22 +24,16 @@
 from fastapi.responses import FileResponse
 from motor.motor_asyncio import AsyncIOMotorClient
 from pydantic import BaseModel, Field
-<<<<<<< HEAD
 from typing import List, Optional, Dict
 from collections import deque
-=======
-
 from pymongo.client_session import ClientSession
 from starlette.middleware.cors import CORSMiddleware
-
 from backend.dependency_suggester import (
     DependencySuggestion,
     MinimalTask,
     propose_dependencies,
 )
-
 from typing import List, Optional, Dict, Any
->>>>>>> f4ce7a20
 import uuid
 from datetime import datetime, timedelta
 from enum import Enum
