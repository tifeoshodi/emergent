--- conflicted
+++ resolved
@@ -96,19 +96,14 @@
     SUPERSEDED = "superseded"
     ARCHIVED = "archived"
 
-<<<<<<< HEAD
+
 
 class DocumentReviewStep(str, Enum):
     DIC = "dic"  # Discipline Internal Check
     IDC = "idc"  # Inter Discipline Check
     DCC = "dcc"  # Document Control Centre / Client Feedback & Approval
 
-=======
-class DocumentReviewStep(str, Enum):
-    DIC = "dic"  # Draft Internal Check
-    IDC = "idc"  # Issue for Design Check / Client approval
-    DCC = "dcc"  # Document Control Centre / final approval
->>>>>>> 2645570b
+
 
 class DocumentCategory(str, Enum):
     ENGINEERING_DRAWING = "engineering_drawing"
@@ -409,8 +404,7 @@
     overdue_tasks: int
     my_tasks: int
 
-<<<<<<< HEAD
-=======
+
 # Metrics for dashboard views filtered by discipline
 class ProjectProgress(BaseModel):
     project_id: str
@@ -425,7 +419,7 @@
     milestone_completion_percent: float
     resource_utilization_percent: float
     projects: List[ProjectProgress]
->>>>>>> 2645570b
+
 
 # Gantt Chart models
 class GanttTask(BaseModel):
@@ -448,8 +442,7 @@
     project_end: datetime
     critical_path: List[str] = []  # Task IDs on critical path
 
-<<<<<<< HEAD
-=======
+
 # WBS models
 class WBSNode(BaseModel):
     id: str = Field(default_factory=lambda: str(uuid.uuid4()))
@@ -461,7 +454,7 @@
     early_start: float
     early_finish: float
     is_critical: bool = False
->>>>>>> 2645570b
+
 
 # Resource allocation models
 class ResourceAllocation(BaseModel):
@@ -620,16 +613,16 @@
     independent: Optional[bool] = False,
     current_user: User = Depends(get_current_user),
 ):
-<<<<<<< HEAD
+
     query = {"discipline": current_user.discipline}
-=======
+
     """Retrieve tasks with optional filters.
 
     If ``independent`` is ``True``, only tasks not tied to any project are
     returned and any provided ``project_id`` is ignored.
     """
     query = {}
->>>>>>> 2645570b
+
 
     if independent:
         query["project_id"] = None
@@ -757,8 +750,7 @@
         my_tasks=my_tasks,
     )
 
-<<<<<<< HEAD
-=======
+
 # Discipline dashboard metrics
 @api_router.get("/dashboard/discipline", response_model=DisciplineDashboard)
 async def get_discipline_dashboard(discipline: str):
@@ -822,7 +814,7 @@
         resource_utilization_percent=utilization,
         projects=projects
     )
->>>>>>> 2645570b
+
 
 # Project-specific dashboard endpoint
 @api_router.get("/projects/{project_id}/dashboard", response_model=DashboardStats)
@@ -1046,8 +1038,7 @@
 
     return {"resources": resource_summary}
 
-<<<<<<< HEAD
-=======
+
 # ------------------- WBS Endpoints -------------------
 
 def _calculate_cpm(tasks: List[Task]):
@@ -1161,7 +1152,7 @@
 
     nodes = await db.wbs.find({"project_id": project_id}).to_list(1000)
     return [WBSNode(**n) for n in nodes]
->>>>>>> 2645570b
+
 
 # Epic endpoints
 @api_router.post("/epics", response_model=Epic)
@@ -1440,10 +1431,9 @@
             "created_by": current_user.id,
             "tags": tag_list,
             "is_confidential": is_confidential,
-<<<<<<< HEAD
-=======
+
             "review_step": DocumentReviewStep.DIC
->>>>>>> 2645570b
+
         }
 
         document_obj = Document(**document_data)
@@ -1458,8 +1448,7 @@
         raise HTTPException(status_code=500, detail=f"Failed to upload document: {str(e)}")
 
 
-<<<<<<< HEAD
-=======
+
 @api_router.post("/documents/parse")
 async def parse_document_endpoint(file: UploadFile = File(...)):
     """Upload a CTR/MDR file, apply OCR and return structured data."""
@@ -1480,7 +1469,7 @@
         if 'temp_path' in locals() and temp_path.exists():
             temp_path.unlink()
 
->>>>>>> 2645570b
+
 @api_router.get("/documents", response_model=List[Document])
 async def get_documents(
     project_id: Optional[str] = None,
@@ -1548,8 +1537,7 @@
     updated_document = await db.documents.find_one({"id": document_id})
     return Document(**updated_document)
 
-<<<<<<< HEAD
-=======
+
 @api_router.post("/documents/{document_id}/advance_review")
 async def advance_document_review(document_id: str, revision: bool = False):
     """Move a document through the DIC -> IDC -> DCC workflow."""
@@ -1590,7 +1578,7 @@
     updated_document = await db.documents.find_one({"id": document_id})
     logger.info(notification)
     return {"document": Document(**updated_document), "notification": notification}
->>>>>>> 2645570b
+
 
 @api_router.put("/documents/{document_id}/status")
 async def update_document_status(document_id: str, status_update: dict, current_user: User = Depends(get_current_user)):
